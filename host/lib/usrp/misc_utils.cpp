//
// Copyright 2010 Ettus Research LLC
//
// This program is free software: you can redistribute it and/or modify
// it under the terms of the GNU General Public License as published by
// the Free Software Foundation, either version 3 of the License, or
// (at your option) any later version.
//
// This program is distributed in the hope that it will be useful,
// but WITHOUT ANY WARRANTY; without even the implied warranty of
// MERCHANTABILITY or FITNESS FOR A PARTICULAR PURPOSE.  See the
// GNU General Public License for more details.
//
// You should have received a copy of the GNU General Public License
// along with this program.  If not, see <http://www.gnu.org/licenses/>.
//

<<<<<<< HEAD
#include "misc_utils.hpp"
=======
#include <uhd/usrp/misc_utils.hpp>
>>>>>>> 7d110e73
#include <uhd/utils/assert.hpp>
#include <uhd/utils/gain_group.hpp>
#include <uhd/usrp/dboard_id.hpp>
#include <uhd/usrp/subdev_props.hpp>
#include <uhd/usrp/mboard_props.hpp>
#include <uhd/usrp/dboard_props.hpp>
#include <uhd/usrp/codec_props.hpp>
#include <boost/bind.hpp>
#include <boost/foreach.hpp>

using namespace uhd;
using namespace uhd::usrp;

/***********************************************************************
 * codec gain group helper functions:
 *    do this so we dont have to bind a templated function
 **********************************************************************/
static gain_range_t get_codec_gain_range(wax::obj codec, const std::string &name){
    return codec[named_prop_t(CODEC_PROP_GAIN_RANGE, name)].as<gain_range_t>();
}

static float get_codec_gain_i(wax::obj codec, const std::string &name){
    return codec[named_prop_t(CODEC_PROP_GAIN_I, name)].as<float>();
}

static float get_codec_gain_q(wax::obj codec, const std::string &name){
    return codec[named_prop_t(CODEC_PROP_GAIN_Q, name)].as<float>();
}

static void set_codec_gain_both(wax::obj codec, const std::string &name, float gain){
    codec[named_prop_t(CODEC_PROP_GAIN_I, name)] = gain;
    codec[named_prop_t(CODEC_PROP_GAIN_Q, name)] = gain;
}

static void set_codec_gain_i(wax::obj codec, const std::string &name, float gain){
    codec[named_prop_t(CODEC_PROP_GAIN_I, name)] = gain;
}

static void set_codec_gain_q(wax::obj codec, const std::string &name, float gain){
    codec[named_prop_t(CODEC_PROP_GAIN_Q, name)] = gain;
}

/***********************************************************************
 * subdev gain group helper functions:
 *    do this so we dont have to bind a templated function
 **********************************************************************/
static float get_subdev_gain(wax::obj subdev, const std::string &name){
    return subdev[named_prop_t(SUBDEV_PROP_GAIN, name)].as<float>();
}

static gain_range_t get_subdev_gain_range(wax::obj subdev, const std::string &name){
    return subdev[named_prop_t(SUBDEV_PROP_GAIN_RANGE, name)].as<gain_range_t>();
}

static void set_subdev_gain(wax::obj subdev, const std::string &name, float gain){
    subdev[named_prop_t(SUBDEV_PROP_GAIN, name)] = gain;
}

/***********************************************************************
 * gain group factory function for usrp
 **********************************************************************/
gain_group::sptr usrp::make_gain_group(
    wax::obj subdev, wax::obj codec,
    gain_group_policy_t gain_group_policy
){
    const size_t subdev_gain_priority = 1;
    const size_t codec_gain_priority = (gain_group_policy == GAIN_GROUP_POLICY_RX)?
        (subdev_gain_priority - 1): //RX policy, codec gains fill last (lower priority)
        (subdev_gain_priority + 1); //TX policy, codec gains fill first (higher priority)

    gain_group::sptr gg = gain_group::make();
    gain_fcns_t fcns;
    //add all the subdev gains first (antenna to dsp order)
    BOOST_FOREACH(const std::string &name, subdev[SUBDEV_PROP_GAIN_NAMES].as<prop_names_t>()){
        fcns.get_range = boost::bind(&get_subdev_gain_range, subdev, name);
        fcns.get_value = boost::bind(&get_subdev_gain, subdev, name);
        fcns.set_value = boost::bind(&set_subdev_gain, subdev, name, _1);
        gg->register_fcns(fcns, subdev_gain_priority);
    }
    //add all the codec gains last (antenna to dsp order)
    BOOST_FOREACH(const std::string &name, codec[CODEC_PROP_GAIN_NAMES].as<prop_names_t>()){
        fcns.get_range = boost::bind(&get_codec_gain_range, codec, name);

        //register the value functions depending upon the connection type
        switch(subdev[SUBDEV_PROP_CONNECTION].as<subdev_conn_t>()){
        case SUBDEV_CONN_COMPLEX_IQ:
        case SUBDEV_CONN_COMPLEX_QI:
            fcns.get_value = boost::bind(&get_codec_gain_i, codec, name); //same as Q
            fcns.set_value = boost::bind(&set_codec_gain_both, codec, name, _1); //sets both
            break;

        case SUBDEV_CONN_REAL_I:
            fcns.get_value = boost::bind(&get_codec_gain_i, codec, name);
            fcns.set_value = boost::bind(&set_codec_gain_i, codec, name, _1);
            break;

        case SUBDEV_CONN_REAL_Q:
            fcns.get_value = boost::bind(&get_codec_gain_q, codec, name);
            fcns.set_value = boost::bind(&set_codec_gain_q, codec, name, _1);
            break;
        }
        gg->register_fcns(fcns, codec_gain_priority);
    }
    return gg;
}

/***********************************************************************
 * verify subdev specs
 **********************************************************************/
static void verify_xx_subdev_spec(
    mboard_prop_t dboard_names_prop,
    mboard_prop_t dboard_prop,
    subdev_spec_t &subdev_spec,
    wax::obj mboard,
    std::string xx_type
){
<<<<<<< HEAD
    //the subdevice specification is empty: handle automatic
    if (subdev_spec.empty()){
        BOOST_FOREACH(const std::string &db_name, mboard[dboard_names_prop].as<prop_names_t>()){
=======
    prop_names_t dboard_names = mboard[dboard_names_prop].as<prop_names_t>();
    UHD_ASSERT_THROW(dboard_names.size() > 0); //well i hope there is a dboard

    //the subdevice specification is empty: handle automatic
    if (subdev_spec.empty()){
        BOOST_FOREACH(const std::string &db_name, dboard_names){
>>>>>>> 7d110e73
            wax::obj dboard = mboard[named_prop_t(dboard_prop, db_name)];

            //if the dboard slot is populated, take the first subdevice
            if (dboard[DBOARD_PROP_DBOARD_ID].as<dboard_id_t>() != dboard_id_t::none()){
<<<<<<< HEAD
                std::string sd_name = dboard[DBOARD_PROP_SUBDEV_NAMES].as<prop_names_t>().at(0);
=======
                std::string sd_name = dboard[DBOARD_PROP_SUBDEV_NAMES].as<prop_names_t>().front();
>>>>>>> 7d110e73
                subdev_spec.push_back(subdev_spec_pair_t(db_name, sd_name));
                break;
            }
        }

        //didnt find any populated dboards: add the first subdevice
        if (subdev_spec.empty()){
<<<<<<< HEAD
            std::string db_name = mboard[dboard_names_prop].as<prop_names_t>().at(0);
            wax::obj dboard = mboard[named_prop_t(dboard_prop, db_name)];
            std::string sd_name = dboard[DBOARD_PROP_SUBDEV_NAMES].as<prop_names_t>().at(0);
=======
            std::string db_name = dboard_names.front();
            wax::obj dboard = mboard[named_prop_t(dboard_prop, db_name)];
            std::string sd_name = dboard[DBOARD_PROP_SUBDEV_NAMES].as<prop_names_t>().front();
>>>>>>> 7d110e73
            subdev_spec.push_back(subdev_spec_pair_t(db_name, sd_name));
        }
    }

    //sanity check that the dboard/subdevice names exist for this mboard
    BOOST_FOREACH(const subdev_spec_pair_t &pair, subdev_spec){
<<<<<<< HEAD
        uhd::assert_has(mboard[dboard_names_prop].as<prop_names_t>(),        pair.db_name, xx_type + " dboard name");
=======
        //empty db name means select dboard automatically
        if (pair.db_name.empty()){
            if (dboard_names.size() != 1) throw std::runtime_error(
                "A daughterboard name must be provided for multi-slot boards: " + subdev_spec.to_string()
            );
            pair.db_name == dboard_names.front();
        }
        uhd::assert_has(dboard_names, pair.db_name, xx_type + " dboard name");
>>>>>>> 7d110e73
        wax::obj dboard = mboard[named_prop_t(dboard_prop, pair.db_name)];
        uhd::assert_has(dboard[DBOARD_PROP_SUBDEV_NAMES].as<prop_names_t>(), pair.sd_name, xx_type + " subdev name");
    }
}

void usrp::verify_rx_subdev_spec(subdev_spec_t &subdev_spec, wax::obj mboard){
    return verify_xx_subdev_spec(
        MBOARD_PROP_RX_DBOARD_NAMES,
        MBOARD_PROP_RX_DBOARD,
        subdev_spec, mboard, "rx"
    );
}

void usrp::verify_tx_subdev_spec(subdev_spec_t &subdev_spec, wax::obj mboard){
    return verify_xx_subdev_spec(
        MBOARD_PROP_TX_DBOARD_NAMES,
        MBOARD_PROP_TX_DBOARD,
        subdev_spec, mboard, "tx"
    );
}<|MERGE_RESOLUTION|>--- conflicted
+++ resolved
@@ -15,11 +15,7 @@
 // along with this program.  If not, see <http://www.gnu.org/licenses/>.
 //
 
-<<<<<<< HEAD
-#include "misc_utils.hpp"
-=======
 #include <uhd/usrp/misc_utils.hpp>
->>>>>>> 7d110e73
 #include <uhd/utils/assert.hpp>
 #include <uhd/utils/gain_group.hpp>
 #include <uhd/usrp/dboard_id.hpp>
@@ -136,27 +132,17 @@
     wax::obj mboard,
     std::string xx_type
 ){
-<<<<<<< HEAD
-    //the subdevice specification is empty: handle automatic
-    if (subdev_spec.empty()){
-        BOOST_FOREACH(const std::string &db_name, mboard[dboard_names_prop].as<prop_names_t>()){
-=======
     prop_names_t dboard_names = mboard[dboard_names_prop].as<prop_names_t>();
     UHD_ASSERT_THROW(dboard_names.size() > 0); //well i hope there is a dboard
 
     //the subdevice specification is empty: handle automatic
     if (subdev_spec.empty()){
         BOOST_FOREACH(const std::string &db_name, dboard_names){
->>>>>>> 7d110e73
             wax::obj dboard = mboard[named_prop_t(dboard_prop, db_name)];
 
             //if the dboard slot is populated, take the first subdevice
             if (dboard[DBOARD_PROP_DBOARD_ID].as<dboard_id_t>() != dboard_id_t::none()){
-<<<<<<< HEAD
-                std::string sd_name = dboard[DBOARD_PROP_SUBDEV_NAMES].as<prop_names_t>().at(0);
-=======
                 std::string sd_name = dboard[DBOARD_PROP_SUBDEV_NAMES].as<prop_names_t>().front();
->>>>>>> 7d110e73
                 subdev_spec.push_back(subdev_spec_pair_t(db_name, sd_name));
                 break;
             }
@@ -164,24 +150,15 @@
 
         //didnt find any populated dboards: add the first subdevice
         if (subdev_spec.empty()){
-<<<<<<< HEAD
-            std::string db_name = mboard[dboard_names_prop].as<prop_names_t>().at(0);
-            wax::obj dboard = mboard[named_prop_t(dboard_prop, db_name)];
-            std::string sd_name = dboard[DBOARD_PROP_SUBDEV_NAMES].as<prop_names_t>().at(0);
-=======
             std::string db_name = dboard_names.front();
             wax::obj dboard = mboard[named_prop_t(dboard_prop, db_name)];
             std::string sd_name = dboard[DBOARD_PROP_SUBDEV_NAMES].as<prop_names_t>().front();
->>>>>>> 7d110e73
             subdev_spec.push_back(subdev_spec_pair_t(db_name, sd_name));
         }
     }
 
     //sanity check that the dboard/subdevice names exist for this mboard
     BOOST_FOREACH(const subdev_spec_pair_t &pair, subdev_spec){
-<<<<<<< HEAD
-        uhd::assert_has(mboard[dboard_names_prop].as<prop_names_t>(),        pair.db_name, xx_type + " dboard name");
-=======
         //empty db name means select dboard automatically
         if (pair.db_name.empty()){
             if (dboard_names.size() != 1) throw std::runtime_error(
@@ -190,7 +167,6 @@
             pair.db_name == dboard_names.front();
         }
         uhd::assert_has(dboard_names, pair.db_name, xx_type + " dboard name");
->>>>>>> 7d110e73
         wax::obj dboard = mboard[named_prop_t(dboard_prop, pair.db_name)];
         uhd::assert_has(dboard[DBOARD_PROP_SUBDEV_NAMES].as<prop_names_t>(), pair.sd_name, xx_type + " subdev name");
     }
