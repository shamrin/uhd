//
// Copyright 2013-2014 Ettus Research LLC
//
// This program is free software: you can redistribute it and/or modify
// it under the terms of the GNU General Public License as published by
// the Free Software Foundation, either version 3 of the License, or
// (at your option) any later version.
//
// This program is distributed in the hope that it will be useful,
// but WITHOUT ANY WARRANTY; without even the implied warranty of
// MERCHANTABILITY or FITNESS FOR A PARTICULAR PURPOSE.  See the
// GNU General Public License for more details.
//
// You should have received a copy of the GNU General Public License
// along with this program.  If not, see <http://www.gnu.org/licenses/>.
//

#include "x300_impl.hpp"
#include "x300_regs.hpp"
#include "x300_lvbitx.hpp"
#include "x310_lvbitx.hpp"
#include <boost/algorithm/string.hpp>
#include <boost/asio.hpp>
#include "apply_corrections.hpp"
#include <uhd/utils/static.hpp>
#include <uhd/utils/msg.hpp>
#include <uhd/utils/images.hpp>
#include <uhd/utils/safe_call.hpp>
#include <uhd/usrp/subdev_spec.hpp>
#include <uhd/transport/if_addrs.hpp>
#include <boost/foreach.hpp>
#include <boost/bind.hpp>
#include <boost/functional/hash.hpp>
#include <boost/assign/list_of.hpp>
#include <fstream>
#include <uhd/transport/udp_zero_copy.hpp>
#include <uhd/transport/udp_constants.hpp>
#include <uhd/transport/nirio_zero_copy.hpp>
#include <uhd/transport/nirio/niusrprio_session.h>
#include <uhd/utils/platform.hpp>

////// RFNOC ////////////
#include <uhd/usrp/rfnoc/null_block_ctrl.hpp>
#include "../rfnoc/radio_ctrl.hpp"
////// RFNOC ////////////

#define NIUSRPRIO_DEFAULT_RPC_PORT "5444"

#define X300_REV(x) (x - "A" + 1)

using namespace uhd;
using namespace uhd::usrp;
using namespace uhd::rfnoc;
using namespace uhd::transport;
using namespace uhd::niusrprio;
namespace asio = boost::asio;

/***********************************************************************
 * Discovery over the udp and pcie transport
 **********************************************************************/
static std::string get_fpga_option(wb_iface::sptr zpu_ctrl) {
    //1G = {0:1G, 1:1G} w/ DRAM, HG = {0:1G, 1:10G} w/ DRAM, XG = {0:10G, 1:10G} w/ DRAM
    //HGS = {0:1G, 1:10G} w/ SRAM, XGS = {0:10G, 1:10G} w/ SRAM

    //In the default configuration, UHD does not support the HG and XG images so
    //they are never autodetected.
    bool eth0XG = (zpu_ctrl->peek32(SR_ADDR(SET0_BASE, ZPU_RB_ETH_TYPE0)) == 0x1);
    bool eth1XG = (zpu_ctrl->peek32(SR_ADDR(SET0_BASE, ZPU_RB_ETH_TYPE1)) == 0x1);
    return (eth0XG && eth1XG) ? "XGS" : (eth1XG ? "HGS" : "1G");
}

//@TODO: Refactor the find functions to collapse common code for ethernet and PCIe
static device_addrs_t x300_find_with_addr(const device_addr_t &hint)
{
    udp_simple::sptr comm = udp_simple::make_broadcast(
        hint["addr"], BOOST_STRINGIZE(X300_FW_COMMS_UDP_PORT));

    //load request struct
    x300_fw_comms_t request = x300_fw_comms_t();
    request.flags = uhd::htonx<boost::uint32_t>(X300_FW_COMMS_FLAGS_ACK);
    request.sequence = uhd::htonx<boost::uint32_t>(std::rand());

    //send request
    comm->send(asio::buffer(&request, sizeof(request)));

    //loop for replies until timeout
    device_addrs_t addrs;
    while (true)
    {
        char buff[X300_FW_COMMS_MTU] = {};
        const size_t nbytes = comm->recv(asio::buffer(buff), 0.050);
        if (nbytes == 0) break;
        const x300_fw_comms_t *reply = (const x300_fw_comms_t *)buff;
        if (request.flags != reply->flags) break;
        if (request.sequence != reply->sequence) break;
        device_addr_t new_addr;
        new_addr["type"] = "x300";
        new_addr["addr"] = comm->get_recv_addr();

        //Attempt to read the name from the EEPROM and perform filtering.
        //This operation can throw due to compatibility mismatch.
        try
        {
            wb_iface::sptr zpu_ctrl = x300_make_ctrl_iface_enet(udp_simple::make_connected(new_addr["addr"], BOOST_STRINGIZE(X300_FW_COMMS_UDP_PORT)));
            if (x300_impl::is_claimed(zpu_ctrl)) continue; //claimed by another process
            new_addr["fpga"] = get_fpga_option(zpu_ctrl);

            i2c_core_100_wb32::sptr zpu_i2c = i2c_core_100_wb32::make(zpu_ctrl, I2C1_BASE);
            i2c_iface::sptr eeprom16 = zpu_i2c->eeprom16();
            const mboard_eeprom_t mb_eeprom(*eeprom16, "X300");
            new_addr["name"] = mb_eeprom["name"];
            new_addr["serial"] = mb_eeprom["serial"];
            switch (x300_impl::get_mb_type_from_eeprom(mb_eeprom)) {
                case x300_impl::USRP_X300_MB:
                    new_addr["product"] = "X300";
                    break;
                case x300_impl::USRP_X310_MB:
                    new_addr["product"] = "X310";
                    break;
                default:
                    break;
            }
        }
        catch(const std::exception &)
        {
            //set these values as empty string so the device may still be found
            //and the filter's below can still operate on the discovered device
            new_addr["name"] = "";
            new_addr["serial"] = "";
        }
        //filter the discovered device below by matching optional keys
        if (
            (not hint.has_key("name")    or hint["name"]    == new_addr["name"]) and
            (not hint.has_key("serial")  or hint["serial"]  == new_addr["serial"]) and
            (not hint.has_key("product") or hint["product"] == new_addr["product"])
        ){
            addrs.push_back(new_addr);
        }
    }

    return addrs;
}

//We need a zpu xport registry to ensure synchronization between the static finder method
//and the instances of the x300_impl class.
typedef uhd::dict< std::string, boost::weak_ptr<wb_iface> > pcie_zpu_iface_registry_t;
UHD_SINGLETON_FCN(pcie_zpu_iface_registry_t, get_pcie_zpu_iface_registry)
static boost::mutex pcie_zpu_iface_registry_mutex;

static device_addrs_t x300_find_pcie(const device_addr_t &hint, bool explicit_query)
{
    std::string rpc_port_name(NIUSRPRIO_DEFAULT_RPC_PORT);
    if (hint.has_key("niusrpriorpc_port")) {
        rpc_port_name = hint["niusrpriorpc_port"];
    }

    device_addrs_t addrs;
    niusrprio_session::device_info_vtr dev_info_vtr;
    nirio_status status = niusrprio_session::enumerate(rpc_port_name, dev_info_vtr);
    if (explicit_query) nirio_status_to_exception(status, "x300_find_pcie: Error enumerating NI-RIO devices.");

    BOOST_FOREACH(niusrprio_session::device_info &dev_info, dev_info_vtr)
    {
        device_addr_t new_addr;
        new_addr["type"] = "x300";
        new_addr["resource"] = dev_info.resource_name;
        std::string resource_d(dev_info.resource_name);
        boost::to_upper(resource_d);

        switch (x300_impl::get_mb_type_from_pcie(resource_d, rpc_port_name)) {
            case x300_impl::USRP_X300_MB:
                new_addr["product"] = "X300";
                break;
            case x300_impl::USRP_X310_MB:
                new_addr["product"] = "X310";
                break;
            default:
                continue;
        }
        
        niriok_proxy::sptr kernel_proxy = niriok_proxy::make_and_open(dev_info.interface_path);

        //Attempt to read the name from the EEPROM and perform filtering.
        //This operation can throw due to compatibility mismatch.
        try
        {
            //This block could throw an exception if the user is switching to using UHD
            //after LabVIEW FPGA. In that case, skip reading the name and serial and pick
            //a default FPGA flavor. During make, a new image will be loaded and everything
            //will be OK

            wb_iface::sptr zpu_ctrl;

            //Hold on to the registry mutex as long as zpu_ctrl is alive
            //to prevent any use by different threads while enumerating
            boost::mutex::scoped_lock(pcie_zpu_iface_registry_mutex);

            if (get_pcie_zpu_iface_registry().has_key(resource_d)) {
                zpu_ctrl = get_pcie_zpu_iface_registry()[resource_d].lock();
            } else {
                zpu_ctrl = x300_make_ctrl_iface_pcie(kernel_proxy);
                //We don't put this zpu_ctrl in the registry because we need
                //a persistent niriok_proxy associated with the object
            }
            if (x300_impl::is_claimed(zpu_ctrl)) continue; //claimed by another process

            //Attempt to autodetect the FPGA type
            if (not hint.has_key("fpga")) {
                new_addr["fpga"] = get_fpga_option(zpu_ctrl);
            }

            i2c_core_100_wb32::sptr zpu_i2c = i2c_core_100_wb32::make(zpu_ctrl, I2C1_BASE);
            i2c_iface::sptr eeprom16 = zpu_i2c->eeprom16();
            const mboard_eeprom_t mb_eeprom(*eeprom16, "X300");
            new_addr["name"] = mb_eeprom["name"];
            new_addr["serial"] = mb_eeprom["serial"];
        }
        catch(const std::exception &)
        {
            //set these values as empty string so the device may still be found
            //and the filter's below can still operate on the discovered device
            if (not hint.has_key("fpga")) {
                new_addr["fpga"] = "HGS";
            }
            new_addr["name"] = "";
            new_addr["serial"] = "";
        }

        //filter the discovered device below by matching optional keys
        std::string resource_i = hint.has_key("resource") ? hint["resource"] : "";
        boost::to_upper(resource_i);

        if (
            (not hint.has_key("resource") or resource_i     == resource_d) and
            (not hint.has_key("name")     or hint["name"]   == new_addr["name"]) and
            (not hint.has_key("serial")   or hint["serial"] == new_addr["serial"]) and
            (not hint.has_key("product") or hint["product"] == new_addr["product"])
        ){
            addrs.push_back(new_addr);
        }
    }
    return addrs;
}

static device_addrs_t x300_find(const device_addr_t &hint_)
{
    //handle the multi-device discovery
    device_addrs_t hints = separate_device_addr(hint_);
    if (hints.size() > 1)
    {
        device_addrs_t found_devices;
        std::string error_msg;
        BOOST_FOREACH(const device_addr_t &hint_i, hints)
        {
            device_addrs_t found_devices_i = x300_find(hint_i);
            if (found_devices_i.size() != 1) error_msg += str(boost::format(
                "Could not resolve device hint \"%s\" to a single device."
            ) % hint_i.to_string());
            else found_devices.push_back(found_devices_i[0]);
        }
        if (found_devices.empty()) return device_addrs_t();
        if (not error_msg.empty()) throw uhd::value_error(error_msg);

        return device_addrs_t(1, combine_device_addrs(found_devices));
    }

    //initialize the hint for a single device case
    UHD_ASSERT_THROW(hints.size() <= 1);
    hints.resize(1); //in case it was empty
    device_addr_t hint = hints[0];
    device_addrs_t addrs;
    if (hint.has_key("type") and hint["type"] != "x300") return addrs;


    //use the address given
    if (hint.has_key("addr"))
    {
        device_addrs_t reply_addrs;
        try
        {
            reply_addrs = x300_find_with_addr(hint);
        }
        catch(const std::exception &ex)
        {
            UHD_MSG(error) << "X300 Network discovery error " << ex.what() << std::endl;
        }
        catch(...)
        {
            UHD_MSG(error) << "X300 Network discovery unknown error " << std::endl;
        }
        BOOST_FOREACH(const device_addr_t &reply_addr, reply_addrs)
        {
            device_addrs_t new_addrs = x300_find_with_addr(reply_addr);
            addrs.insert(addrs.begin(), new_addrs.begin(), new_addrs.end());
        }
        return addrs;
    }

    if (!hint.has_key("resource"))
    {
        //otherwise, no address was specified, send a broadcast on each interface
        BOOST_FOREACH(const if_addrs_t &if_addrs, get_if_addrs())
        {
            //avoid the loopback device
            if (if_addrs.inet == asio::ip::address_v4::loopback().to_string()) continue;

            //create a new hint with this broadcast address
            device_addr_t new_hint = hint;
            new_hint["addr"] = if_addrs.bcast;

            //call discover with the new hint and append results
            device_addrs_t new_addrs = x300_find(new_hint);
            addrs.insert(addrs.begin(), new_addrs.begin(), new_addrs.end());
        }
    }

    device_addrs_t pcie_addrs = x300_find_pcie(hint, hint.has_key("resource"));
    if (not pcie_addrs.empty()) addrs.insert(addrs.end(), pcie_addrs.begin(), pcie_addrs.end());

    return addrs;
}

/***********************************************************************
 * Make
 **********************************************************************/
static device::sptr x300_make(const device_addr_t &device_addr)
{
    return device::sptr(new x300_impl(device_addr));
}

UHD_STATIC_BLOCK(register_x300_device)
{
    device::register_device(&x300_find, &x300_make, device::USRP);
}

static void x300_load_fw(wb_iface::sptr fw_reg_ctrl, const std::string &file_name)
{
    UHD_MSG(status) << "Loading firmware " << file_name << std::flush;

    //load file into memory
    std::ifstream fw_file(file_name.c_str());
    boost::uint32_t fw_file_buff[X300_FW_NUM_BYTES/sizeof(boost::uint32_t)];
    fw_file.read((char *)fw_file_buff, sizeof(fw_file_buff));
    fw_file.close();

    //Poke the fw words into the WB boot loader
    fw_reg_ctrl->poke32(SR_ADDR(BOOT_LDR_BASE, BL_ADDRESS), 0);
    for (size_t i = 0; i < X300_FW_NUM_BYTES; i+=sizeof(boost::uint32_t))
    {
        //@TODO: FIXME: Since x300_ctrl_iface acks each write and traps exceptions, the first try for the last word
        //              written will print an error because it triggers a FW reload and fails to reply.
        fw_reg_ctrl->poke32(SR_ADDR(BOOT_LDR_BASE, BL_DATA), uhd::byteswap(fw_file_buff[i/sizeof(boost::uint32_t)]));
        if ((i & 0x1fff) == 0) UHD_MSG(status) << "." << std::flush;
    }

    UHD_MSG(status) << " done!" << std::endl;
}

x300_impl::x300_impl(const uhd::device_addr_t &dev_addr) 
    : device3_impl()
{
    UHD_MSG(status) << "X300 initialization sequence..." << std::endl;
    _ignore_cal_file = dev_addr.has_key("ignore-cal-file");
    _tree->create<std::string>("/name").set("X-Series Device");

    const device_addrs_t device_args = separate_device_addr(dev_addr);
    _mb.resize(device_args.size());
    for (size_t i = 0; i < device_args.size(); i++)
    {
        this->setup_mb(i, device_args[i]);
    }
}

void x300_impl::setup_mb(const size_t mb_i, const uhd::device_addr_t &dev_addr)
{
    const fs_path mb_path = "/mboards/"+boost::lexical_cast<std::string>(mb_i);
    mboard_members_t &mb = _mb[mb_i];
    mb.initialization_done = false;

    mb.addr = dev_addr.has_key("resource") ? dev_addr["resource"] : dev_addr["addr"];
    mb.xport_path = dev_addr.has_key("resource") ? "nirio" : "eth";
    mb.if_pkt_is_big_endian = mb.xport_path != "nirio";

    if (mb.xport_path == "nirio")
    {
        nirio_status status = 0;

        std::string rpc_port_name(NIUSRPRIO_DEFAULT_RPC_PORT);
        if (dev_addr.has_key("niusrpriorpc_port")) {
            rpc_port_name = dev_addr["niusrpriorpc_port"];
        }
        UHD_MSG(status) << boost::format("Connecting to niusrpriorpc at localhost:%s...\n") % rpc_port_name;

        //Instantiate the correct lvbitx object
        nifpga_lvbitx::sptr lvbitx;
        switch (get_mb_type_from_pcie(dev_addr["resource"], rpc_port_name)) {
            case USRP_X300_MB:
                lvbitx.reset(new x300_lvbitx(dev_addr["fpga"]));
                break;
            case USRP_X310_MB:
                lvbitx.reset(new x310_lvbitx(dev_addr["fpga"]));
                break;
            default:
                nirio_status_to_exception(status, "Motherboard detection error. Please ensure that you \
                    have a valid USRP X3x0, NI USRP-294xR or NI USRP-295xR device and that all the device \
                    driver have been loaded.");
        }
        //Load the lvbitx onto the device
        UHD_MSG(status) << boost::format("Using LVBITX bitfile %s...\n") % lvbitx->get_bitfile_path();
        mb.rio_fpga_interface.reset(new niusrprio_session(dev_addr["resource"], rpc_port_name));
        nirio_status_chain(mb.rio_fpga_interface->open(lvbitx, dev_addr.has_key("download-fpga")), status);
        nirio_status_to_exception(status, "x300_impl: Could not initialize RIO session.");

        //Tell the quirks object which FIFOs carry TX stream data
        const boost::uint32_t tx_data_fifos[2] = {X300_RADIO_DEST_PREFIX_TX, X300_RADIO_DEST_PREFIX_TX + 3};
        mb.rio_fpga_interface->get_kernel_proxy()->get_rio_quirks().register_tx_streams(tx_data_fifos);

        _tree->create<double>(mb_path / "link_max_rate").set(X300_MAX_RATE_PCIE);
    }

    BOOST_FOREACH(const std::string &key, dev_addr.keys())
    {
        if (key.find("recv") != std::string::npos) mb.recv_args[key] = dev_addr[key];
        if (key.find("send") != std::string::npos) mb.send_args[key] = dev_addr[key];
    }

    if (mb.xport_path == "eth" ) {
        /* This is an ETH connection. Figure out what the maximum supported frame
         * size is for the transport in the up and down directions. The frame size
         * depends on the host PIC's NIC's MTU settings. To determine the frame size,
         * we test for support up to an expected "ceiling". If the user
         * specified a frame size, we use that frame size as the ceiling. If no
         * frame size was specified, we use the maximum UHD frame size.
         *
         * To optimize performance, the frame size should be greater than or equal
         * to the frame size that UHD uses so that frames don't get split across
         * multiple transmission units - this is why the limits passed into the
         * 'determine_max_frame_size' function are actually frame sizes. */
        frame_size_t req_max_frame_size;
        req_max_frame_size.recv_frame_size = (mb.recv_args.has_key("recv_frame_size")) \
            ? boost::lexical_cast<size_t>(mb.recv_args["recv_frame_size"]) \
            : X300_10GE_DATA_FRAME_MAX_SIZE;
        req_max_frame_size.send_frame_size = (mb.send_args.has_key("send_frame_size")) \
            ? boost::lexical_cast<size_t>(mb.send_args["send_frame_size"]) \
            : X300_10GE_DATA_FRAME_MAX_SIZE;

        #if defined UHD_PLATFORM_LINUX
            const std::string mtu_tool("ip link");
        #elif defined UHD_PLATFORM_WIN32
            const std::string mtu_tool("netsh");
        #else
            const std::string mtu_tool("ifconfig");
        #endif

        // Detect the frame size on the path to the USRP
        try {
            _max_frame_sizes = determine_max_frame_size(mb.addr, req_max_frame_size);
        } catch(std::exception &e) {
            UHD_MSG(error) << e.what() << std::endl;
        }

        if ((mb.recv_args.has_key("recv_frame_size"))
                && (req_max_frame_size.recv_frame_size < _max_frame_sizes.recv_frame_size)) {
            UHD_MSG(warning)
                << boost::format("You requested a receive frame size of (%lu) but your NIC's max frame size is (%lu).")
                % req_max_frame_size.recv_frame_size << _max_frame_sizes.recv_frame_size << std::endl
                << boost::format("Please verify your NIC's MTU setting using '%s' or set the recv_frame_size argument appropriately.")
                % mtu_tool << std::endl
                << "UHD will use the auto-detected max frame size for this connection."
                << std::endl;
        }

        if ((mb.recv_args.has_key("send_frame_size"))
                && (req_max_frame_size.send_frame_size < _max_frame_sizes.send_frame_size)) {
            UHD_MSG(warning)
                << boost::format("You requested a send frame size of (%lu) but your NIC's max frame size is (%lu).")
                % req_max_frame_size.send_frame_size << _max_frame_sizes.send_frame_size << std::endl
                << boost::format("Please verify your NIC's MTU setting using '%s' or set the send_frame_size argument appropriately.")
                % mtu_tool << std::endl
                << "UHD will use the auto-detected max frame size for this connection."
                << std::endl;
        }

        _tree->create<double>(mb_path / "link_max_rate").set(X300_MAX_RATE_10GIGE);
    }

    //create basic communication
    UHD_MSG(status) << "Setup basic communication..." << std::endl;
    if (mb.xport_path == "nirio") {
        boost::mutex::scoped_lock(pcie_zpu_iface_registry_mutex);
        if (get_pcie_zpu_iface_registry().has_key(mb.addr)) {
            throw uhd::assertion_error("Someone else has a ZPU transport to the device open. Internal error!");
        } else {
            mb.zpu_ctrl = x300_make_ctrl_iface_pcie(mb.rio_fpga_interface->get_kernel_proxy());
            get_pcie_zpu_iface_registry()[mb.addr] = boost::weak_ptr<wb_iface>(mb.zpu_ctrl);
        }
    } else {
        mb.zpu_ctrl = x300_make_ctrl_iface_enet(udp_simple::make_connected(mb.addr,
                    BOOST_STRINGIZE(X300_FW_COMMS_UDP_PORT)));
    }

    mb.claimer_task = uhd::task::make(boost::bind(&x300_impl::claimer_loop, this, mb.zpu_ctrl));

    //extract the FW path for the X300
    //and live load fw over ethernet link
    if (dev_addr.has_key("fw"))
    {
        const std::string x300_fw_image = find_image_path(
            dev_addr.has_key("fw")? dev_addr["fw"] : X300_FW_FILE_NAME
        );
        x300_load_fw(mb.zpu_ctrl, x300_fw_image);
    }

    //check compat -- good place to do after conditional loading
    this->check_fw_compat(mb_path, mb.zpu_ctrl);
    this->check_fpga_compat(mb_path, mb.zpu_ctrl);

    //store which FPGA image is loaded
    mb.loaded_fpga_image = get_fpga_option(mb.zpu_ctrl);

    //low speed perif access
    mb.zpu_spi = spi_core_3000::make(mb.zpu_ctrl, SR_ADDR(SET0_BASE, ZPU_SR_SPI),
            SR_ADDR(SET0_BASE, ZPU_RB_SPI));
    mb.zpu_i2c = i2c_core_100_wb32::make(mb.zpu_ctrl, I2C1_BASE);
    mb.zpu_i2c->set_clock_rate(X300_BUS_CLOCK_RATE);

    ////////////////////////////////////////////////////////////////////
    // print network routes mapping
    ////////////////////////////////////////////////////////////////////
    /*
    const uint32_t routes_addr = mb.zpu_ctrl->peek32(SR_ADDR(X300_FW_SHMEM_BASE, X300_FW_SHMEM_ROUTE_MAP_ADDR));
    const uint32_t routes_len = mb.zpu_ctrl->peek32(SR_ADDR(X300_FW_SHMEM_BASE, X300_FW_SHMEM_ROUTE_MAP_LEN));
    UHD_VAR(routes_len);
    for (size_t i = 0; i < routes_len; i+=1)
    {
        const uint32_t node_addr = mb.zpu_ctrl->peek32(SR_ADDR(routes_addr, i*2+0));
        const uint32_t nbor_addr = mb.zpu_ctrl->peek32(SR_ADDR(routes_addr, i*2+1));
        if (node_addr != 0 and nbor_addr != 0)
        {
            UHD_MSG(status) << boost::format("%u: %s -> %s")
                % i
                % asio::ip::address_v4(node_addr).to_string()
                % asio::ip::address_v4(nbor_addr).to_string()
            << std::endl;
        }
    }
    */

    ////////////////////////////////////////////////////////////////////
    // setup the mboard eeprom
    ////////////////////////////////////////////////////////////////////
    UHD_MSG(status) << "Loading values from EEPROM..." << std::endl;
    i2c_iface::sptr eeprom16 = mb.zpu_i2c->eeprom16();
    if (dev_addr.has_key("blank_eeprom"))
    {
        UHD_MSG(warning) << "Obliterating the motherboard EEPROM..." << std::endl;
        eeprom16->write_eeprom(0x50, 0, byte_vector_t(256, 0xff));
    }
    const mboard_eeprom_t mb_eeprom(*eeprom16, "X300");
    _tree->create<mboard_eeprom_t>(mb_path / "eeprom")
        .set(mb_eeprom)
        .subscribe(boost::bind(&x300_impl::set_mb_eeprom, this, mb.zpu_i2c, _1));

    ////////////////////////////////////////////////////////////////////
    // parse the product number
    ////////////////////////////////////////////////////////////////////
    std::string product_name = "X300?";
    switch (get_mb_type_from_eeprom(mb_eeprom)) {
        case USRP_X300_MB:
            product_name = "X300";
            break;
        case USRP_X310_MB:
            product_name = "X310";
            break;
        default:
            break;
    }
    _tree->create<std::string>(mb_path / "name").set(product_name);
    _tree->create<std::string>(mb_path / "codename").set("Yetti");

    ////////////////////////////////////////////////////////////////////
    // determine routing based on address match
    ////////////////////////////////////////////////////////////////////
    mb.router_dst_here = X300_XB_DST_E0; //some default if eeprom not match
    if (mb.xport_path == "nirio") {
        mb.router_dst_here = X300_XB_DST_PCI;
    } else {
        if (mb.addr == mb_eeprom["ip-addr0"]) mb.router_dst_here = X300_XB_DST_E0;
        else if (mb.addr == mb_eeprom["ip-addr1"]) mb.router_dst_here = X300_XB_DST_E1;
        else if (mb.addr == mb_eeprom["ip-addr2"]) mb.router_dst_here = X300_XB_DST_E0;
        else if (mb.addr == mb_eeprom["ip-addr3"]) mb.router_dst_here = X300_XB_DST_E1;
        else if (mb.addr == boost::asio::ip::address_v4(boost::uint32_t(X300_DEFAULT_IP_ETH0_1G)).to_string()) mb.router_dst_here = X300_XB_DST_E0;
        else if (mb.addr == boost::asio::ip::address_v4(boost::uint32_t(X300_DEFAULT_IP_ETH1_1G)).to_string()) mb.router_dst_here = X300_XB_DST_E1;
        else if (mb.addr == boost::asio::ip::address_v4(boost::uint32_t(X300_DEFAULT_IP_ETH0_10G)).to_string()) mb.router_dst_here = X300_XB_DST_E0;
        else if (mb.addr == boost::asio::ip::address_v4(boost::uint32_t(X300_DEFAULT_IP_ETH1_10G)).to_string()) mb.router_dst_here = X300_XB_DST_E1;
    }

    ////////////////////////////////////////////////////////////////////
    // read dboard eeproms
    ////////////////////////////////////////////////////////////////////
    for (size_t i = 0; i < 8; i++)
    {
        if (i == 0 or i == 2) continue; //not used
        mb.db_eeproms[i].load(*mb.zpu_i2c, 0x50 | i);
    }

    ////////////////////////////////////////////////////////////////////
    // create clock control objects
    ////////////////////////////////////////////////////////////////////
    UHD_MSG(status) << "Setup RF frontend clocking..." << std::endl;

    mb.hw_rev = 0;
    if(mb_eeprom.has_key("revision") and not mb_eeprom["revision"].empty()) {
        try {
            mb.hw_rev = boost::lexical_cast<size_t>(mb_eeprom["revision"]);
        } catch(...) {
            UHD_MSG(warning) << "Revision in EEPROM is invalid! Please reprogram your EEPROM." << std::endl;
        }
    } else {
        UHD_MSG(warning) << "No revision detected MB EEPROM must be reprogrammed!" << std::endl;
    }

    if(mb.hw_rev == 0) {
        UHD_MSG(warning) << "Defaulting to X300 RevD Clock Settings. This will result in non-optimal lock times." << std::endl;
        mb.hw_rev = X300_REV("D");
    }

    //Create clock control. NOTE: This does not configure the LMK yet.
    initialize_clock_control(mb);
    mb.clock = x300_clock_ctrl::make(mb.zpu_spi,
        1 /*slaveno*/,
        mb.hw_rev,
        dev_addr.cast<double>("master_clock_rate", X300_DEFAULT_TICK_RATE),
        dev_addr.cast<double>("system_ref_rate", X300_DEFAULT_SYSREF_RATE));

    //Initialize clock source to use internal reference and generate
    //a valid radio clock. This may change after configuration is done.
    //This will configure the LMK and wait for lock
    update_clock_source(mb, "internal");

    ////////////////////////////////////////////////////////////////////
    // create clock properties
    ////////////////////////////////////////////////////////////////////
    _tree->create<double>(mb_path / "tick_rate")
        .publish(boost::bind(&x300_clock_ctrl::get_master_clock_rate, mb.clock));

    _tree->create<time_spec_t>(mb_path / "time" / "cmd");

    UHD_MSG(status) << "Radio 1x clock:" << (mb.clock->get_master_clock_rate()/1e6)
        << std::endl;

    ////////////////////////////////////////////////////////////////////
    // Create the GPSDO control
    ////////////////////////////////////////////////////////////////////
    static const boost::uint32_t dont_look_for_gpsdo = 0x1234abcdul;

    //otherwise if not disabled, look for the internal GPSDO
    if (mb.zpu_ctrl->peek32(SR_ADDR(X300_FW_SHMEM_BASE, X300_FW_SHMEM_GPSDO_STATUS)) != dont_look_for_gpsdo)
    {
        UHD_MSG(status) << "Detecting internal GPSDO.... " << std::flush;
        try
        {
            mb.gps = gps_ctrl::make(x300_make_uart_iface(mb.zpu_ctrl));
        }
        catch(std::exception &e)
        {
            UHD_MSG(error) << "An error occurred making GPSDO control: " << e.what() << std::endl;
        }
        if (mb.gps and mb.gps->gps_detected())
        {
            BOOST_FOREACH(const std::string &name, mb.gps->get_sensors())
            {
                _tree->create<sensor_value_t>(mb_path / "sensors" / name)
                    .publish(boost::bind(&gps_ctrl::get_sensor, mb.gps, name));
            }
        }
        else
        {
            mb.zpu_ctrl->poke32(SR_ADDR(X300_FW_SHMEM_BASE, X300_FW_SHMEM_GPSDO_STATUS), dont_look_for_gpsdo);
        }
    }

    ////////////////////////////////////////////////////////////////////
    //clear router?
    ////////////////////////////////////////////////////////////////////
    for (size_t i = 0; i < 512; i++) {
        mb.zpu_ctrl->poke32(SR_ADDR(SETXB_BASE, i), 0);
    }

    ////////////////////////////////////////////////////////////////////
    // setup radios
    ////////////////////////////////////////////////////////////////////
    UHD_MSG(status) << "Initialize Radio control..." << std::endl;
    this->setup_radio(mb_i, "A");
    this->setup_radio(mb_i, "B");

    ////////////////////////////////////////////////////////////////////
    // front panel gpio
    ////////////////////////////////////////////////////////////////////
    mb.fp_gpio = gpio_core_200::make(mb.radio_perifs[0].ctrl, TOREG(SR_FP_GPIO), RB32_FP_GPIO);
    const std::vector<std::string> GPIO_ATTRS = boost::assign::list_of("CTRL")("DDR")("OUT")("ATR_0X")("ATR_RX")("ATR_TX")("ATR_XX");
    BOOST_FOREACH(const std::string &attr, GPIO_ATTRS)
    {
        _tree->create<boost::uint32_t>(mb_path / "gpio" / "FP0" / attr)
            .set(0)
            .subscribe(boost::bind(&x300_impl::set_fp_gpio, this, mb.fp_gpio, attr, _1));
    }
    _tree->create<boost::uint32_t>(mb_path / "gpio" / "FP0" / "READBACK")
        .publish(boost::bind(&x300_impl::get_fp_gpio, this, mb.fp_gpio, "READBACK"));

    ////////////////////////////////////////////////////////////////////
    // register the time keepers - only one can be the highlander
    ////////////////////////////////////////////////////////////////////
    _tree->create<time_spec_t>(mb_path / "time" / "now")
        .publish(boost::bind(&time_core_3000::get_time_now, mb.radio_perifs[0].time64))
        .subscribe(boost::bind(&time_core_3000::set_time_now, mb.radio_perifs[0].time64, _1))
        .subscribe(boost::bind(&time_core_3000::set_time_now, mb.radio_perifs[1].time64, _1));
    _tree->create<time_spec_t>(mb_path / "time" / "pps")
        .publish(boost::bind(&time_core_3000::get_time_last_pps, mb.radio_perifs[0].time64))
        .subscribe(boost::bind(&time_core_3000::set_time_next_pps, mb.radio_perifs[0].time64, _1))
        .subscribe(boost::bind(&time_core_3000::set_time_next_pps, mb.radio_perifs[1].time64, _1));

    ////////////////////////////////////////////////////////////////////
    // setup time sources and properties
    ////////////////////////////////////////////////////////////////////
    _tree->create<std::string>(mb_path / "time_source" / "value")
        .set("internal")
        .subscribe(boost::bind(&x300_impl::update_time_source, this, boost::ref(mb), _1));
    static const std::vector<std::string> time_sources = boost::assign::list_of("internal")("external")("gpsdo");
    _tree->create<std::vector<std::string> >(mb_path / "time_source" / "options").set(time_sources);

    //setup the time output, default to ON
    _tree->create<bool>(mb_path / "time_source" / "output")
        .subscribe(boost::bind(&x300_impl::set_time_source_out, this, boost::ref(mb), _1))
        .set(true);

    ////////////////////////////////////////////////////////////////////
    // setup clock sources and properties
    ////////////////////////////////////////////////////////////////////
    _tree->create<std::string>(mb_path / "clock_source" / "value")
        .set("internal")
        .subscribe(boost::bind(&x300_impl::update_clock_source, this, boost::ref(mb), _1))
        .subscribe(boost::bind(&x300_impl::reset_radios, this, boost::ref(mb)));

    static const std::vector<std::string> clock_source_options = boost::assign::list_of("internal")("external")("gpsdo");
    _tree->create<std::vector<std::string> >(mb_path / "clock_source" / "options").set(clock_source_options);

    //setup external reference options. default to 10 MHz input reference
    _tree->create<std::string>(mb_path / "clock_source" / "external");
    static const std::vector<double> external_freq_options = boost::assign::list_of(10e6)(30.72e6)(200e6);
    _tree->create<std::vector<double> >(mb_path / "clock_source" / "external" / "freq" / "options")
        .set(external_freq_options);
    _tree->create<double>(mb_path / "clock_source" / "external" / "value")
        .set(mb.clock->get_sysref_clock_rate());
    // FIXME the external clock source settings need to be more robust

    //setup the clock output, default to ON
    _tree->create<bool>(mb_path / "clock_source" / "output")
        .subscribe(boost::bind(&x300_clock_ctrl::set_ref_out, mb.clock, _1));

    ////////////////////////////////////////////////////////////////////
    // initialize clock and time sources
    ////////////////////////////////////////////////////////////////////
    if (mb.gps and mb.gps->gps_detected())
    {
        UHD_MSG(status) << "Initializing clock and time using GPSDO... " << std::flush;
        _tree->access<std::string>(mb_path / "clock_source" / "value").set("gpsdo");
        _tree->access<std::string>(mb_path / "time_source" / "value").set("gpsdo");
        const time_t tp = time_t(mb.gps->get_sensor("gps_time").to_int() + 1);
        _tree->access<time_spec_t>(mb_path / "time" / "pps").set(time_spec_t(tp));
    } else {
        UHD_MSG(status) << "Initializing clock and time using internal sources... " << std::flush;
        _tree->access<std::string>(mb_path / "clock_source" / "value").set("internal");
        _tree->access<std::string>(mb_path / "time_source" / "value").set("internal");
    }
    UHD_MSG(status) << "done"  << std::endl;

    ////////////////////////////////////////////////////////////////////
    // create frontend mapping
    ////////////////////////////////////////////////////////////////////
    std::vector<size_t> default_map(2, 0); default_map[1] = 1;
    _tree->create<std::vector<size_t> >(mb_path / "rx_chan_dsp_mapping").set(default_map);
    _tree->create<std::vector<size_t> >(mb_path / "tx_chan_dsp_mapping").set(default_map);
    _tree->create<subdev_spec_t>(mb_path / "rx_subdev_spec")
        .subscribe(boost::bind(&x300_impl::update_subdev_spec, this, "rx", mb_i, _1));
    _tree->create<subdev_spec_t>(mb_path / "tx_subdev_spec")
        .subscribe(boost::bind(&x300_impl::update_subdev_spec, this, "tx", mb_i, _1));

    ////////////////////////////////////////////////////////////////////
    // and do the misc mboard sensors
    ////////////////////////////////////////////////////////////////////
    _tree->create<sensor_value_t>(mb_path / "sensors" / "ref_locked")
        .publish(boost::bind(&x300_impl::get_ref_locked, this, mb.zpu_ctrl));

    ////////////////////////////////////////////////////////////////////
    // create clock properties
    ////////////////////////////////////////////////////////////////////
    _tree->access<double>(mb_path / "tick_rate")
        .subscribe(boost::bind(&x300_impl::set_tick_rate, this, boost::ref(mb), _1))
        .subscribe(boost::bind(&x300_impl::update_tick_rate, this, boost::ref(mb), _1))
        .set(mb.clock->get_master_clock_rate());

    ////////////////////////////////////////////////////////////////////
    // do some post-init tasks
    ////////////////////////////////////////////////////////////////////
    subdev_spec_t rx_fe_spec, tx_fe_spec;
    rx_fe_spec.push_back(subdev_spec_pair_t("A",
                _tree->list(mb_path / "dboards" / "A" / "rx_frontends").at(0)));
    rx_fe_spec.push_back(subdev_spec_pair_t("B",
                _tree->list(mb_path / "dboards" / "B" / "rx_frontends").at(0)));
    tx_fe_spec.push_back(subdev_spec_pair_t("A",
                _tree->list(mb_path / "dboards" / "A" / "tx_frontends").at(0)));
    tx_fe_spec.push_back(subdev_spec_pair_t("B",
                _tree->list(mb_path / "dboards" / "B" / "tx_frontends").at(0)));

    _tree->access<subdev_spec_t>(mb_path / "rx_subdev_spec").set(rx_fe_spec);
    _tree->access<subdev_spec_t>(mb_path / "tx_subdev_spec").set(tx_fe_spec);

<<<<<<< HEAD
    UHD_MSG(status) << "Initializing clock and PPS references..." << std::endl;
    //Set to the GPSDO if installed
    if (mb.gps and mb.gps->gps_detected())
    {
        _tree->access<std::string>(mb_path / "clock_source" / "value").set("gpsdo");
        try {
            wait_for_ref_locked(mb.zpu_ctrl, 1.0);
        } catch (uhd::exception::runtime_error &e) {
            UHD_MSG(warning) << "Clock reference failed to lock to GPSDO during device initialization.  " <<
                "Check for the lock before operation or ignore this warning if using another clock source." << std::endl;
        }
        _tree->access<std::string>(mb_path / "time_source" / "value").set("gpsdo");
        UHD_MSG(status) << "References initialized to GPSDO sources" << std::endl;
        UHD_MSG(status) << "Initializing time to the GPSDO time" << std::endl;
        const time_t tp = time_t(mb.gps->get_sensor("gps_time").to_int()+1);
        _tree->access<time_spec_t>(mb_path / "time" / "pps").set(time_spec_t(tp));
    } else {
        UHD_MSG(status) << "References initialized to internal sources" << std::endl;
    }

    //////////////// RFNOC /////////////////
    // Here's the plan:
    // - We cycle through all ports on this mb's xbar
    //     - For now: Just check ports 5, 6, 7 and add radios manually
    // - Calculate destination address and create a transport
    // - Create a block_ctrl and connect it
    // - Poll readback register 1
    // - Figure out if there's a better derivative of block_ctrl_base than the standard
    // - If yes, add that sptr to the list of block controls
    // - Else, just add the original block_ctrl sptr
    //
    //const size_t NUM_CE = 0;
    const size_t NUM_CE = mb.zpu_ctrl->peek32(SR_ADDR(SET0_BASE, ZPU_RB_NUM_CE));
    UHD_VAR(NUM_CE);
    for (size_t i = 0; i < NUM_CE; i++) {
        boost::uint8_t xbar_port = (i & 0xFF) + X300_XB_DST_CE0;
        uhd::sid_t ctrl_sid(X300_DEVICE_HERE, 0, X300_DEVICE_THERE, xbar_port << 4);

        both_xports_t xport = this->make_transport(
            ctrl_sid,
            CTRL,
            dev_addr
        );
        UHD_MSG(status) << str(boost::format("Setting up NoC-Shell Control #%d (SID: %s)...") % i % ctrl_sid.to_pp_string_hex());
        radio_ctrl_core_3000::sptr ctrl = radio_ctrl_core_3000::make(
                mb.if_pkt_is_big_endian,
                xport.recv,
                xport.send,
                xport.send_sid,
                str(boost::format("CE_%02d_Port_%02d") % i % xbar_port)
        );
        UHD_MSG(status) << "OK" << std::endl;
        boost::uint64_t noc_id = ctrl->peek64(0);
        UHD_MSG(status) << str(boost::format("Port %d: Found NoC-Block with ID %016X.") % int(xbar_port) % noc_id) << std::endl;
        uhd::rfnoc::make_args_t make_args;
        make_args.ctrl_iface = ctrl;
        make_args.ctrl_sid = xport.send_sid;
        make_args.device_index = mb_i;
        make_args.tree = _tree->subtree(mb_path);
        make_args.is_big_endian = mb.if_pkt_is_big_endian;
        _rfnoc_block_ctrl.push_back(block_ctrl_base::make(make_args, noc_id));
    }
    UHD_MSG(status) << "========== Full list of RFNoC blocks: ============" << std::endl;
    BOOST_FOREACH(uhd::rfnoc::block_ctrl_base::sptr this_block, _rfnoc_block_ctrl) {
        UHD_MSG(status) << "* " << this_block->get_block_id() << std::endl;
    }
    //////////////// RFNOC /////////////////
=======
    mb.initialization_done = true;
>>>>>>> 864f84b5
}

x300_impl::~x300_impl(void)
{
    try
    {
        BOOST_FOREACH(mboard_members_t &mb, _mb)
        {
            mb.radio_perifs[0].ctrl->poke32(TOREG(SR_MISC_OUTS), (1 << 2)); //disable/reset ADC/DAC
            mb.radio_perifs[1].ctrl->poke32(TOREG(SR_MISC_OUTS), (1 << 2)); //disable/reset ADC/DAC

            //kill the claimer task and unclaim the device
            mb.claimer_task.reset();
            {   //Critical section
                boost::mutex::scoped_lock(pcie_zpu_iface_registry_mutex);
                mb.zpu_ctrl->poke32(SR_ADDR(X300_FW_SHMEM_BASE, X300_FW_SHMEM_CLAIM_TIME), 0);
                mb.zpu_ctrl->poke32(SR_ADDR(X300_FW_SHMEM_BASE, X300_FW_SHMEM_CLAIM_SRC), 0);
                //If the process is killed, the entire registry will disappear so we
                //don't need to worry about unclean shutdowns here.
                get_pcie_zpu_iface_registry().pop(mb.addr);
            }
        }
    }
    catch(...)
    {
        UHD_SAFE_CALL(throw;)
    }
}

static void check_adc(wb_iface::sptr iface, const boost::uint32_t val)
{
    boost::uint32_t adc_rb = iface->peek32(RB32_RX);
    adc_rb ^= 0xfffc0000; //adapt for I inversion in FPGA
    //UHD_MSG(status) << "adc_rb " << std::hex << adc_rb << "  val " << std::hex << val << std::endl;
    UHD_ASSERT_THROW(adc_rb == val);
}

void x300_impl::setup_radio(const size_t mb_i, const std::string &slot_name)
{
    const fs_path mb_path = "/mboards/"+boost::lexical_cast<std::string>(mb_i);
    UHD_ASSERT_THROW(mb_i < _mb.size());
    mboard_members_t &mb = _mb[mb_i];
    const size_t radio_index = mb.get_radio_index(slot_name);
    radio_perifs_t &perif = mb.radio_perifs[radio_index];

    ////////////////////////////////////////////////////////////////////
    // radio control
    ////////////////////////////////////////////////////////////////////
    boost::uint8_t dest = (radio_index == 0)? X300_XB_DST_R0 : X300_XB_DST_R1;
    boost::uint32_t ctrl_sid;
    uhd::sid_t radio_address(0, 0, mb_i + X300_DEVICE_THERE, dest << 4);
    both_xports_t xport = this->make_transport(radio_address, CTRL, device_addr_t());
    ctrl_sid = xport.send_sid.get();
    UHD_MSG(status) << "Radio " << radio_index << " Ctrl SID: " << uhd::sid_t(ctrl_sid).to_pp_string_hex() << std::endl;
    perif.ctrl = radio_ctrl_core_3000::make(mb.if_pkt_is_big_endian, xport.recv, xport.send, ctrl_sid, slot_name);
    perif.ctrl->poke32(TOREG(SR_MISC_OUTS), (1 << 2)); //reset adc + dac
    perif.ctrl->poke32(TOREG(SR_MISC_OUTS),  (1 << 1) | (1 << 0)); //out of reset + dac enable

    this->register_loopback_self_test(perif.ctrl);

    perif.spi = spi_core_3000::make(perif.ctrl, TOREG(SR_SPI), RB32_SPI);
    perif.adc = x300_adc_ctrl::make(perif.spi, DB_ADC_SEN);
    perif.dac = x300_dac_ctrl::make(perif.spi, DB_DAC_SEN, mb.clock->get_master_clock_rate());
    perif.leds = gpio_core_200_32wo::make(perif.ctrl, TOREG(SR_LEDS));

    _tree->access<time_spec_t>(mb_path / "time" / "cmd")
        .subscribe(boost::bind(&radio_ctrl_core_3000::set_time, perif.ctrl, _1));
    _tree->access<double>(mb_path / "tick_rate")
        .subscribe(boost::bind(&radio_ctrl_core_3000::set_tick_rate, perif.ctrl, _1));

    ////////////////////////////////////////////////////////////////
    // ADC self test
    ////////////////////////////////////////////////////////////////
    perif.adc->set_test_word("ones", "ones"); check_adc(perif.ctrl, 0xfffcfffc);
    perif.adc->set_test_word("zeros", "zeros"); check_adc(perif.ctrl, 0x00000000);
    perif.adc->set_test_word("ones", "zeros"); check_adc(perif.ctrl, 0xfffc0000);
    perif.adc->set_test_word("zeros", "ones"); check_adc(perif.ctrl, 0x0000fffc);
    for (size_t k = 0; k < 14; k++)
    {
        perif.adc->set_test_word("zeros", "custom", 1 << k);
        check_adc(perif.ctrl, 1 << (k+2));
    }
    for (size_t k = 0; k < 14; k++)
    {
        perif.adc->set_test_word("custom", "zeros", 1 << k);
        check_adc(perif.ctrl, 1 << (k+18));
    }
    perif.adc->set_test_word("normal", "normal");

    ////////////////////////////////////////////////////////////////
    // create codec control objects
    ////////////////////////////////////////////////////////////////
    _tree->create<int>(mb_path / "rx_codecs" / slot_name / "gains"); //phony property so this dir exists
    _tree->create<int>(mb_path / "tx_codecs" / slot_name / "gains"); //phony property so this dir exists
    _tree->create<std::string>(mb_path / "rx_codecs" / slot_name / "name").set("ads62p48");
    _tree->create<std::string>(mb_path / "tx_codecs" / slot_name / "name").set("ad9146");

    _tree->create<meta_range_t>(mb_path / "rx_codecs" / slot_name / "gains" / "digital" / "range").set(meta_range_t(0, 6.0, 0.5));
    _tree->create<double>(mb_path / "rx_codecs" / slot_name / "gains" / "digital" / "value")
        .subscribe(boost::bind(&x300_adc_ctrl::set_gain, perif.adc, _1)).set(0);

    ////////////////////////////////////////////////////////////////////
    // front end corrections
    ////////////////////////////////////////////////////////////////////
    perif.rx_fe = rx_frontend_core_200::make(perif.ctrl, TOREG(SR_RX_FRONT));
    const fs_path rx_fe_path = mb_path / "rx_frontends" / slot_name;
    _tree->create<std::complex<double> >(rx_fe_path / "dc_offset" / "value")
        .coerce(boost::bind(&rx_frontend_core_200::set_dc_offset, perif.rx_fe, _1))
        .set(std::complex<double>(0.0, 0.0));
    _tree->create<bool>(rx_fe_path / "dc_offset" / "enable")
        .subscribe(boost::bind(&rx_frontend_core_200::set_dc_offset_auto, perif.rx_fe, _1))
        .set(true);
    _tree->create<std::complex<double> >(rx_fe_path / "iq_balance" / "value")
        .subscribe(boost::bind(&rx_frontend_core_200::set_iq_balance, perif.rx_fe, _1))
        .set(std::complex<double>(0.0, 0.0));

    perif.tx_fe = tx_frontend_core_200::make(perif.ctrl, TOREG(SR_TX_FRONT));
    const fs_path tx_fe_path = mb_path / "tx_frontends" / slot_name;
    _tree->create<std::complex<double> >(tx_fe_path / "dc_offset" / "value")
        .coerce(boost::bind(&tx_frontend_core_200::set_dc_offset, perif.tx_fe, _1))
        .set(std::complex<double>(0.0, 0.0));
    _tree->create<std::complex<double> >(tx_fe_path / "iq_balance" / "value")
        .subscribe(boost::bind(&tx_frontend_core_200::set_iq_balance, perif.tx_fe, _1))
        .set(std::complex<double>(0.0, 0.0));

    ////////////////////////////////////////////////////////////////////
    // create rx dsp control objects
    ////////////////////////////////////////////////////////////////////
    perif.framer = rx_vita_core_3000::make(perif.ctrl, TOREG(SR_RX_CTRL));
    perif.ddc = rx_dsp_core_3000::make(perif.ctrl, TOREG(SR_RX_DSP));
    perif.ddc->set_link_rate(10e9/8); //whatever
    _tree->access<double>(mb_path / "tick_rate")
        .subscribe(boost::bind(&rx_vita_core_3000::set_tick_rate, perif.framer, _1))
        .subscribe(boost::bind(&rx_dsp_core_3000::set_tick_rate, perif.ddc, _1));
    const fs_path rx_dsp_path = mb_path / "rx_dsps" / str(boost::format("%u") % radio_index);
    _tree->create<meta_range_t>(rx_dsp_path / "rate" / "range")
        .publish(boost::bind(&rx_dsp_core_3000::get_host_rates, perif.ddc));
    _tree->create<double>(rx_dsp_path / "rate" / "value")
        .coerce(boost::bind(&rx_dsp_core_3000::set_host_rate, perif.ddc, _1))
        .subscribe(boost::bind(&x300_impl::update_rx_samp_rate, this, boost::ref(mb), radio_index, _1))
        .set(1e6);
    _tree->create<double>(rx_dsp_path / "freq" / "value")
        .coerce(boost::bind(&rx_dsp_core_3000::set_freq, perif.ddc, _1))
        .set(0.0);
    _tree->create<meta_range_t>(rx_dsp_path / "freq" / "range")
        .publish(boost::bind(&rx_dsp_core_3000::get_freq_range, perif.ddc));
    _tree->create<stream_cmd_t>(rx_dsp_path / "stream_cmd")
        .subscribe(boost::bind(&rx_vita_core_3000::issue_stream_command, perif.framer, _1));

    ////////////////////////////////////////////////////////////////////
    // create tx dsp control objects
    ////////////////////////////////////////////////////////////////////
    perif.deframer = tx_vita_core_3000::make(perif.ctrl, TOREG(SR_TX_CTRL));
    perif.duc = tx_dsp_core_3000::make(perif.ctrl, TOREG(SR_TX_DSP));
    perif.duc->set_link_rate(10e9/8); //whatever
    _tree->access<double>(mb_path / "tick_rate")
        .subscribe(boost::bind(&tx_vita_core_3000::set_tick_rate, perif.deframer, _1))
        .subscribe(boost::bind(&tx_dsp_core_3000::set_tick_rate, perif.duc, _1));
    const fs_path tx_dsp_path = mb_path / "tx_dsps" / str(boost::format("%u") % radio_index);
    _tree->create<meta_range_t>(tx_dsp_path / "rate" / "range")
        .publish(boost::bind(&tx_dsp_core_3000::get_host_rates, perif.duc));
    _tree->create<double>(tx_dsp_path / "rate" / "value")
        .coerce(boost::bind(&tx_dsp_core_3000::set_host_rate, perif.duc, _1))
        .subscribe(boost::bind(&x300_impl::update_tx_samp_rate, this, boost::ref(mb), radio_index, _1))
        .set(1e6);
    _tree->create<double>(tx_dsp_path / "freq" / "value")
        .coerce(boost::bind(&tx_dsp_core_3000::set_freq, perif.duc, _1))
        .set(0.0);
    _tree->create<meta_range_t>(tx_dsp_path / "freq" / "range")
        .publish(boost::bind(&tx_dsp_core_3000::get_freq_range, perif.duc));

    ////////////////////////////////////////////////////////////////////
    // create time control objects
    ////////////////////////////////////////////////////////////////////
    time_core_3000::readback_bases_type time64_rb_bases;
    time64_rb_bases.rb_now = RB64_TIME_NOW;
    time64_rb_bases.rb_pps = RB64_TIME_PPS;
    perif.time64 = time_core_3000::make(perif.ctrl, TOREG(SR_TIME), time64_rb_bases);

    ////////////////////////////////////////////////////////////////////
    // create RF frontend interfacing
    ////////////////////////////////////////////////////////////////////
    const fs_path db_path = (mb_path / "dboards" / slot_name);
    const size_t j = (slot_name == "B")? 0x2 : 0x0;
    _tree->create<dboard_eeprom_t>(db_path / "rx_eeprom")
        .set(mb.db_eeproms[X300_DB0_RX_EEPROM | j])
        .subscribe(boost::bind(&x300_impl::set_db_eeprom, this, mb.zpu_i2c, (0x50 | X300_DB0_RX_EEPROM | j), _1));
    _tree->create<dboard_eeprom_t>(db_path / "tx_eeprom")
        .set(mb.db_eeproms[X300_DB0_TX_EEPROM | j])
        .subscribe(boost::bind(&x300_impl::set_db_eeprom, this, mb.zpu_i2c, (0x50 | X300_DB0_TX_EEPROM | j), _1));
    _tree->create<dboard_eeprom_t>(db_path / "gdb_eeprom")
        .set(mb.db_eeproms[X300_DB0_GDB_EEPROM | j])
        .subscribe(boost::bind(&x300_impl::set_db_eeprom, this, mb.zpu_i2c, (0x50 | X300_DB0_GDB_EEPROM | j), _1));

    //create a new dboard interface
    x300_dboard_iface_config_t db_config;
    db_config.gpio = gpio_core_200::make(perif.ctrl, TOREG(SR_GPIO), RB32_GPIO);
    db_config.spi = perif.spi;
    db_config.rx_spi_slaveno = DB_RX_SEN;
    db_config.tx_spi_slaveno = DB_TX_SEN;
    db_config.i2c = mb.zpu_i2c;
    db_config.clock = mb.clock;
    db_config.which_rx_clk = (slot_name == "A")? X300_CLOCK_WHICH_DB0_RX : X300_CLOCK_WHICH_DB1_RX;
    db_config.which_tx_clk = (slot_name == "A")? X300_CLOCK_WHICH_DB0_TX : X300_CLOCK_WHICH_DB1_TX;
    db_config.dboard_slot = (slot_name == "A")? 0 : 1;
    _dboard_ifaces[db_path] = x300_make_dboard_iface(db_config);

    //create a new dboard manager
    _tree->create<dboard_iface::sptr>(db_path / "iface").set(_dboard_ifaces[db_path]);
    _dboard_managers[db_path] = dboard_manager::make(
        mb.db_eeproms[X300_DB0_RX_EEPROM | j].id,
        mb.db_eeproms[X300_DB0_TX_EEPROM | j].id,
        mb.db_eeproms[X300_DB0_GDB_EEPROM | j].id,
        _dboard_ifaces[db_path],
        _tree->subtree(db_path)
    );

    //now that dboard is created -- register into rx antenna event
    const std::string fe_name = _tree->list(db_path / "rx_frontends").front();
    _tree->access<std::string>(db_path / "rx_frontends" / fe_name / "antenna" / "value")
        .subscribe(boost::bind(&x300_impl::update_atr_leds, this, mb.radio_perifs[radio_index].leds, _1));
    this->update_atr_leds(mb.radio_perifs[radio_index].leds, ""); //init anyway, even if never called

    //bind frontend corrections to the dboard freq props
    const fs_path db_tx_fe_path = db_path / "tx_frontends";
    BOOST_FOREACH(const std::string &name, _tree->list(db_tx_fe_path)) {
        _tree->access<double>(db_tx_fe_path / name / "freq" / "value")
            .subscribe(boost::bind(&x300_impl::set_tx_fe_corrections, this, mb_path, slot_name, _1));
    }
    const fs_path db_rx_fe_path = db_path / "rx_frontends";
    BOOST_FOREACH(const std::string &name, _tree->list(db_rx_fe_path)) {
        _tree->access<double>(db_rx_fe_path / name / "freq" / "value")
            .subscribe(boost::bind(&x300_impl::set_rx_fe_corrections, this, mb_path, slot_name, _1));
    }

    /////// Create the RFNoC block
    uhd::rfnoc::make_args_t make_args("Radio");
    make_args.ctrl_iface = perif.ctrl;
    make_args.ctrl_sid = ctrl_sid;
    make_args.device_index = mb_i;
    make_args.tree = _tree->subtree(mb_path);
    make_args.is_big_endian = mb.if_pkt_is_big_endian;
    radio_ctrl::sptr r_ctrl = boost::dynamic_pointer_cast<radio_ctrl>(block_ctrl_base::make(make_args));
    r_ctrl->set_perifs(
            perif.time64,
            perif.framer,
            perif.ddc,
            perif.deframer,
            perif.duc
    );
    _rfnoc_block_ctrl.push_back(r_ctrl);

    ////// Add default channels
    size_t channel_idx = 0;
    while (_tree->exists(str(boost::format("/channels/tx/%d") % channel_idx))) {
        channel_idx++;
    }
    _tree->create<uhd::rfnoc::block_id_t>(str(boost::format("/channels/tx/%d") % channel_idx))
            .set(r_ctrl->get_block_id());
    _tree->create<uhd::rfnoc::block_id_t>(str(boost::format("/channels/rx/%d") % channel_idx))
            .set(r_ctrl->get_block_id());
    _tree->create<uhd::device_addr_t>(str(boost::format("/channels/tx/%d/args") % channel_idx))
            .set(uhd::device_addr_t());
    _tree->create<uhd::device_addr_t>(str(boost::format("/channels/rx/%d/args") % channel_idx))
            .set(uhd::device_addr_t());
}

void x300_impl::set_rx_fe_corrections(const uhd::fs_path &mb_path, const std::string &fe_name, const double lo_freq)
{
    if(not _ignore_cal_file){
        apply_rx_fe_corrections(this->get_tree()->subtree(mb_path), fe_name, lo_freq);
    }
}

void x300_impl::set_tx_fe_corrections(const uhd::fs_path &mb_path, const std::string &fe_name, const double lo_freq)
{
    if(not _ignore_cal_file){
        apply_tx_fe_corrections(this->get_tree()->subtree(mb_path), fe_name, lo_freq);
    }
}

boost::uint32_t get_pcie_dma_channel(boost::uint8_t destination, x300_impl::xport_type_t xport_type)
{
    UHD_ASSERT_THROW(destination == X300_XB_DST_R0 or destination == X300_XB_DST_R0);
    static const boost::uint32_t RADIO_GRP_SIZE = 3;
    static const boost::uint32_t RADIO0_GRP     = 0;
    static const boost::uint32_t RADIO1_GRP     = 1;

    boost::uint32_t chan_offset = 0;
    switch (xport_type) {
        case x300_impl::TX_DATA:
            chan_offset = 0;
            break;
        case x300_impl::CTRL:
            chan_offset = 1;
            break;
        case x300_impl::RX_DATA:
            chan_offset = 2;
            break;
        default:
            UHD_THROW_INVALID_CODE_PATH();
    }

    boost::uint32_t radio_grp = (destination == X300_XB_DST_R0) ? RADIO0_GRP : RADIO1_GRP;
    return ((radio_grp * RADIO_GRP_SIZE) + chan_offset);
}

x300_impl::both_xports_t x300_impl::make_transport(
    const uhd::sid_t &address,
    const xport_type_t xport_type,
    const uhd::device_addr_t& args
) {
    const size_t mb_index = address.get_dst_addr() - X300_DEVICE_THERE;
    mboard_members_t &mb = _mb[mb_index];
    const uhd::device_addr_t& xport_args = (xport_type == CTRL) ? uhd::device_addr_t() : args;
    zero_copy_xport_params default_buff_args;

    both_xports_t xports;
    xports.send_sid = this->allocate_sid(mb, address);
    xports.recv_sid = xports.send_sid.reversed();

    if (mb.xport_path == "nirio") {
        default_buff_args.send_frame_size =
            (xport_type == TX_DATA)
            ? X300_PCIE_TX_DATA_FRAME_SIZE
            : X300_PCIE_MSG_FRAME_SIZE;

        default_buff_args.recv_frame_size =
            (xport_type == RX_DATA)
            ? X300_PCIE_RX_DATA_FRAME_SIZE
            : X300_PCIE_MSG_FRAME_SIZE;

        default_buff_args.num_send_frames =
            (xport_type == TX_DATA)
            ? X300_PCIE_DATA_NUM_FRAMES
            : X300_PCIE_MSG_NUM_FRAMES;

        default_buff_args.num_recv_frames =
            (xport_type == RX_DATA)
            ? X300_PCIE_DATA_NUM_FRAMES
            : X300_PCIE_MSG_NUM_FRAMES;

        xports.recv = nirio_zero_copy::make(
            mb.rio_fpga_interface,
            get_pcie_dma_channel(address.get_dst_xbarport(), xport_type),
            default_buff_args,
            xport_args);

        xports.send = xports.recv;

        //For the nirio transport, buffer size is depends on the frame size and num frames
        xports.recv_buff_size = xports.recv->get_num_recv_frames() * xports.recv->get_recv_frame_size();
        xports.send_buff_size = xports.send->get_num_send_frames() * xports.send->get_send_frame_size();

    } else if (mb.xport_path == "eth") {

        /* Determine what the recommended frame size is for this
         * connection type.*/
        size_t eth_data_rec_frame_size = 0;

        if (mb.loaded_fpga_image == "HGS") {
            if (mb.router_dst_here == X300_XB_DST_E0) {
                eth_data_rec_frame_size = X300_1GE_DATA_FRAME_MAX_SIZE;
                _tree->access<double>("/mboards/"+boost::lexical_cast<std::string>(mb_index) / "link_max_rate").set(X300_MAX_RATE_1GIGE);
            } else if (mb.router_dst_here == X300_XB_DST_E1) {
                eth_data_rec_frame_size = X300_10GE_DATA_FRAME_MAX_SIZE;
                _tree->access<double>("/mboards/"+boost::lexical_cast<std::string>(mb_index) / "link_max_rate").set(X300_MAX_RATE_10GIGE);
            }
        } else if (mb.loaded_fpga_image == "XGS") {
            eth_data_rec_frame_size = X300_10GE_DATA_FRAME_MAX_SIZE;
            _tree->access<double>("/mboards/"+boost::lexical_cast<std::string>(mb_index) / "link_max_rate").set(X300_MAX_RATE_10GIGE);
        }

        if (eth_data_rec_frame_size == 0) {
            throw uhd::runtime_error("Unable to determine ETH link type.");
        }

        /* Print a warning if the system's max available frame size is less than the most optimal
         * frame size for this type of connection. */
        if (_max_frame_sizes.send_frame_size < eth_data_rec_frame_size) {
            UHD_MSG(warning)
                << boost::format("For this connection, UHD recommends a send frame size of at least %lu for best\nperformance, but your system's MTU will only allow %lu.")
                % eth_data_rec_frame_size
                % _max_frame_sizes.send_frame_size
                << std::endl
                << "This will negatively impact your maximum achievable sample rate."
                << std::endl;
        }

        if (_max_frame_sizes.recv_frame_size < eth_data_rec_frame_size) {
            UHD_MSG(warning)
                << boost::format("For this connection, UHD recommends a receive frame size of at least %lu for best\nperformance, but your system's MTU will only allow %lu.")
                % eth_data_rec_frame_size
                % _max_frame_sizes.recv_frame_size
                << std::endl
                << "This will negatively impact your maximum achievable sample rate."
                << std::endl;
        }

        size_t system_max_send_frame_size = (size_t) _max_frame_sizes.send_frame_size;
        size_t system_max_recv_frame_size = (size_t) _max_frame_sizes.recv_frame_size;

        // Make sure frame sizes do not exceed the max available value supported by UHD
        default_buff_args.send_frame_size =
            (xport_type == TX_DATA)
            ? std::min(system_max_send_frame_size, X300_10GE_DATA_FRAME_MAX_SIZE)
            : std::min(system_max_send_frame_size, X300_ETH_MSG_FRAME_SIZE);

        default_buff_args.recv_frame_size =
            (xport_type == RX_DATA)
            ? std::min(system_max_recv_frame_size, X300_10GE_DATA_FRAME_MAX_SIZE)
            : std::min(system_max_recv_frame_size, X300_ETH_MSG_FRAME_SIZE);

        default_buff_args.num_send_frames =
            (xport_type == TX_DATA)
            ? X300_ETH_DATA_NUM_FRAMES
            : X300_ETH_MSG_NUM_FRAMES;

        default_buff_args.num_recv_frames =
            (xport_type == RX_DATA)
            ? X300_ETH_DATA_NUM_FRAMES
            : X300_ETH_MSG_NUM_FRAMES;

        //make a new transport - fpga has no idea how to talk to us on this yet
        udp_zero_copy::buff_params buff_params;
        xports.recv = udp_zero_copy::make(mb.addr,
                BOOST_STRINGIZE(X300_VITA_UDP_PORT),
                default_buff_args,
                buff_params,
                xport_args);

        xports.send = xports.recv;

        //For the UDP transport the buffer size if the size of the socket buffer
        //in the kernel
        xports.recv_buff_size = buff_params.recv_buff_size;
        xports.send_buff_size = buff_params.send_buff_size;

        //clear the ethernet dispatcher's udp port
        //NOT clearing this, the dispatcher is now intelligent
        //_zpu_ctrl->poke32(SR_ADDR(SET0_BASE, (ZPU_SR_ETHINT0+8+3)), 0);

        //send a mini packet with SID into the ZPU
        //ZPU will reprogram the ethernet framer
        UHD_LOG << "programming packet for new xport on "
            << mb.addr <<  " sid " << xports.send_sid << std::endl;
        //YES, get a __send__ buffer from the __recv__ socket
        //-- this is the only way to program the framer for recv:
        managed_send_buffer::sptr buff = xports.recv->get_send_buff();
        buff->cast<boost::uint32_t *>()[0] = 0; //eth dispatch looks for != 0
        buff->cast<boost::uint32_t *>()[1] = uhd::htonx(xports.send_sid.get());
        buff->commit(8);
        buff.reset();

        //reprogram the ethernet dispatcher's udp port (should be safe to always set)
        UHD_LOG << "reprogram the ethernet dispatcher's udp port" << std::endl;
        mb.zpu_ctrl->poke32(SR_ADDR(SET0_BASE, (ZPU_SR_ETHINT0+8+3)), X300_VITA_UDP_PORT);
        mb.zpu_ctrl->poke32(SR_ADDR(SET0_BASE, (ZPU_SR_ETHINT1+8+3)), X300_VITA_UDP_PORT);

        //Do a peek to an arbitrary address to guarantee that the
        //ethernet framer has been programmed before we return.
        mb.zpu_ctrl->peek32(0);
    }

    return xports;
}


uhd::sid_t x300_impl::allocate_sid(
        mboard_members_t &mb,
        const uhd::sid_t &address
) {
    const std::string &xport_path = mb.xport_path;
    uhd::sid_t sid = address;
    sid.set_src_addr(X300_DEVICE_HERE);
    sid.set_src_endpoint(_sid_framer);

    // TODO Move all of this setup_mb()
    // Program the X300 to recognise it's own local address.
    mb.zpu_ctrl->poke32(SR_ADDR(SET0_BASE, ZPU_SR_XB_LOCAL), address.get_dst_addr());
    // Program CAM entry for outgoing packets matching a X300 resource (for example a Radio)
    // This type of packet matches the XB_LOCAL address and is looked up in the upper half of the CAM
    mb.zpu_ctrl->poke32(SR_ADDR(SETXB_BASE, 256 + address.get_dst_endpoint()), address.get_dst_xbarport());
    // Program CAM entry for returning packets to us (for example GR host via Eth0)
    // This type of packet does not match the XB_LOCAL address and is looked up in the lower half of the CAM
    mb.zpu_ctrl->poke32(SR_ADDR(SETXB_BASE, 0 + (X300_DEVICE_HERE)), mb.router_dst_here);

    if (xport_path == "nirio") {
        UHD_THROW_SITE_INFO("pcie not implemented for rfnoc");
        // TODO fix pcie
        //boost::uint32_t router_config_word = ((_sid_framer & 0xff) << 16) |                                    //Return SID
                                      //get_pcie_dma_channel(config.router_dst_there, config.dst_prefix); //Dest
        //mb.rio_fpga_interface->get_kernel_proxy().poke(PCIE_ROUTER_REG(0), router_config_word);
    }

    UHD_LOG << "done router config for sid " << sid << std::endl;

    //increment for next setup
    _sid_framer++;

    return sid;
}

void x300_impl::update_atr_leds(gpio_core_200_32wo::sptr leds, const std::string &rx_ant)
{
    const bool is_txrx = (rx_ant == "TX/RX");
    const int rx_led = (1 << 2);
    const int tx_led = (1 << 1);
    const int txrx_led = (1 << 0);
    leds->set_atr_reg(dboard_iface::ATR_REG_IDLE, 0);
    leds->set_atr_reg(dboard_iface::ATR_REG_RX_ONLY, is_txrx? txrx_led : rx_led);
    leds->set_atr_reg(dboard_iface::ATR_REG_TX_ONLY, tx_led);
    leds->set_atr_reg(dboard_iface::ATR_REG_FULL_DUPLEX, rx_led | tx_led);
}

void x300_impl::set_tick_rate(mboard_members_t &mb, const double rate)
{
    BOOST_FOREACH(radio_perifs_t &perif, mb.radio_perifs)
        perif.time64->set_tick_rate(rate);
}

void x300_impl::register_loopback_self_test(wb_iface::sptr iface)
{
    bool test_fail = false;
    UHD_MSG(status) << "Performing register loopback test... " << std::flush;
    size_t hash = time(NULL);
    for (size_t i = 0; i < 100; i++)
    {
        boost::hash_combine(hash, i);
        iface->poke32(TOREG(SR_TEST), boost::uint32_t(hash));
        test_fail = iface->peek32(RB32_TEST) != boost::uint32_t(hash);
        if (test_fail) break; //exit loop on any failure
    }
    UHD_MSG(status) << ((test_fail)? " fail" : "pass") << std::endl;
}

/***********************************************************************
 * clock and time control logic
 **********************************************************************/

void x300_impl::update_clock_control(mboard_members_t &mb)
{
    const size_t reg = mb.clock_control_regs_clock_source
        | (mb.clock_control_regs_pps_select << 2)
        | (mb.clock_control_regs_pps_out_enb << 4)
        | (mb.clock_control_regs_tcxo_enb << 5)
        | (mb.clock_control_regs_gpsdo_pwr << 6)
    ;
    mb.zpu_ctrl->poke32(SR_ADDR(SET0_BASE, ZPU_SR_CLOCK_CTRL), reg);
}

void x300_impl::initialize_clock_control(mboard_members_t &mb)
{
    //Initialize clock control register soft copies
    mb.clock_control_regs_clock_source = ZPU_SR_CLOCK_CTRL_CLK_SRC_INTERNAL;
    mb.clock_control_regs_pps_select = ZPU_SR_CLOCK_CTRL_PPS_SRC_INTERNAL;
    mb.clock_control_regs_pps_out_enb = 0;
    mb.clock_control_regs_tcxo_enb = 1;
    mb.clock_control_regs_gpsdo_pwr = 1;    //GPSDO power always ON
    this->update_clock_control(mb);
}

void x300_impl::set_time_source_out(mboard_members_t &mb, const bool enb)
{
    mb.clock_control_regs_pps_out_enb = enb? 1 : 0;
    this->update_clock_control(mb);
}

void x300_impl::update_clock_source(mboard_members_t &mb, const std::string &source)
{
    //Optimize for the case when the current source is internal and we are trying
    //to set it to internal. This is the only case where we are guaranteed that 
    //the clock has not gone away so we can skip setting the MUX and reseting the LMK.
    if (not (mb.current_refclk_src == "internal" and source == "internal")) {
        //Update the clock MUX on the motherboard to select the requested source
        mb.clock_control_regs_clock_source = 0;
        mb.clock_control_regs_tcxo_enb = 0;
        if (source == "internal") {
            mb.clock_control_regs_clock_source = ZPU_SR_CLOCK_CTRL_CLK_SRC_INTERNAL;
            mb.clock_control_regs_tcxo_enb = 1;
        } else if (source == "external") {
            mb.clock_control_regs_clock_source = ZPU_SR_CLOCK_CTRL_CLK_SRC_EXTERNAL;
        } else if (source == "gpsdo") {
            mb.clock_control_regs_clock_source = ZPU_SR_CLOCK_CTRL_CLK_SRC_GPSDO;
        } else {
            throw uhd::key_error("update_clock_source: unknown source: " + source);
        }
        this->update_clock_control(mb);

        //Reset the LMK to make sure it re-locks to the new reference
        mb.clock->reset_clocks();
    }

    //Wait for the LMK to lock (always, as a sanity check that the clock is useable)
    //* Currently the LMK can take as long as 30 seconds to lock to a reference but we don't
    //* want to wait that long during initialization.
    //TODO: Need to verify timeout and settings to make sure lock can be achieved in < 1.0 seconds
    double timeout = mb.initialization_done ? 30.0 : 1.0;

    //The programming code in x300_clock_ctrl is not compatible with revs <= 4 and may
    //lead to locking issues. So, disable the ref-locked check for older (unsupported) boards.
    if (mb.hw_rev > 4) {
        if (not wait_for_ref_locked(mb.zpu_ctrl, timeout)) {
            //failed to lock on reference
            if (mb.initialization_done) {
                throw uhd::runtime_error((boost::format("Reference Clock failed to lock to %s source.") % source).str());
            } else {
                //TODO: Re-enable this warning when we figure out a reliable lock time
                //UHD_MSG(warning) << "Reference clock failed to lock to " + source + " during device initialization.  " <<
                //    "Check for the lock before operation or ignore this warning if using another clock source." << std::endl;
            }
        }
    }

    //Update cache value
    mb.current_refclk_src = source;
}

void x300_impl::update_time_source(mboard_members_t &mb, const std::string &source)
{
    if (source == "internal") {
        mb.clock_control_regs_pps_select = ZPU_SR_CLOCK_CTRL_PPS_SRC_INTERNAL;
    } else if (source == "external") {
        mb.clock_control_regs_pps_select = ZPU_SR_CLOCK_CTRL_PPS_SRC_EXTERNAL;
    } else if (source == "gpsdo") {
        mb.clock_control_regs_pps_select = ZPU_SR_CLOCK_CTRL_PPS_SRC_GPSDO;
    } else {
        throw uhd::key_error("update_time_source: unknown source: " + source);
    }

    this->update_clock_control(mb);

    //check for valid pps
    if (!is_pps_present(mb.zpu_ctrl))
    {
        // TODO - Implement intelligent PPS detection
        /* throw uhd::runtime_error((boost::format("The %d PPS was not detected.  Please check the PPS source and try again.") % source).str()); */
    }
}

bool x300_impl::wait_for_ref_locked(wb_iface::sptr ctrl, double timeout)
{
    boost::system_time timeout_time = boost::get_system_time() + boost::posix_time::milliseconds(timeout * 1000.0);
    do
    {
        if (get_ref_locked(ctrl).to_bool())
            return true;
        boost::this_thread::sleep(boost::posix_time::milliseconds(1));
    } while (boost::get_system_time() < timeout_time);

    //failed to lock on reference
    return false;
}

sensor_value_t x300_impl::get_ref_locked(wb_iface::sptr ctrl)
{
    boost::uint32_t clk_status = ctrl->peek32(SR_ADDR(SET0_BASE, ZPU_RB_CLK_STATUS));
    const bool lock = ((clk_status & ZPU_RB_CLK_STATUS_LMK_LOCK) != 0);
    return sensor_value_t("Ref", lock, "locked", "unlocked");
}

bool x300_impl::is_pps_present(wb_iface::sptr ctrl)
{
    // The ZPU_RB_CLK_STATUS_PPS_DETECT bit toggles with each rising edge of the PPS.
    // We monitor it for up to 1.5 seconds looking for it to toggle.
    boost::uint32_t pps_detect = ctrl->peek32(SR_ADDR(SET0_BASE, ZPU_RB_CLK_STATUS)) & ZPU_RB_CLK_STATUS_PPS_DETECT;
    for (int i = 0; i < 15; i++)
    {
        boost::this_thread::sleep(boost::posix_time::milliseconds(100));
        boost::uint32_t clk_status = ctrl->peek32(SR_ADDR(SET0_BASE, ZPU_RB_CLK_STATUS));
        if (pps_detect != (clk_status & ZPU_RB_CLK_STATUS_PPS_DETECT))
            return true;
    }
    return false;
}

/***********************************************************************
 * reset and synchronization logic
 **********************************************************************/

void x300_impl::reset_radios(mboard_members_t &mb)
{
    // Reset ADCs and DACs
    BOOST_FOREACH (radio_perifs_t& perif, mb.radio_perifs)
    {
        perif.adc->reset();
        perif.dac->reset();
    }
}

void x300_impl::synchronize_dacs(const std::vector<radio_perifs_t*>& radios)
{
    if (radios.size() < 2) return;  //Nothing to synchronize

    //**PRECONDITION**
    //This function assumes that all the VITA times in "radios" are synchronized
    //to a common reference. Currently, this function is called in get_tx_stream
    //which also has the same precondition.

    //Reinitialize and resync all DACs
    for (size_t i = 0; i < radios.size(); i++) {
        radios[i]->dac->reset_and_resync();
    }

    //Get a rough estimate of the cumulative command latency
    boost::posix_time::ptime t_start = boost::posix_time::microsec_clock::local_time();
    for (size_t i = 0; i < radios.size(); i++) {
        radios[i]->ctrl->peek64(RB64_TIME_NOW); //Discard value. We are just timing the call
    }
    boost::posix_time::time_duration t_elapsed =
        boost::posix_time::microsec_clock::local_time() - t_start;

    //Add 100% of headroom + uncertaintly to the command time
    boost::uint64_t t_sync_us = (t_elapsed.total_microseconds() * 2) + 13000 /*Scheduler latency*/;

    //Pick radios[0] as the time reference.
    uhd::time_spec_t sync_time =
        radios[0]->time64->get_time_now() + uhd::time_spec_t(((double)t_sync_us)/1e6);

    //Send the sync command
    for (size_t i = 0; i < radios.size(); i++) {
        radios[i]->ctrl->set_time(sync_time);
        radios[i]->ctrl->poke32(TOREG(SR_DACSYNC), 0x1);    //Arm FRAMEP/N sync pulse
        radios[i]->ctrl->set_time(uhd::time_spec_t(0.0));   //Clear command time
    }

    //Wait and check status
    boost::this_thread::sleep(boost::posix_time::microseconds(t_sync_us));
    for (size_t i = 0; i < radios.size(); i++) {
        radios[i]->dac->verify_sync();
    }
}

/***********************************************************************
 * eeprom
 **********************************************************************/

void x300_impl::set_db_eeprom(i2c_iface::sptr i2c, const size_t addr, const uhd::usrp::dboard_eeprom_t &db_eeprom)
{
    db_eeprom.store(*i2c, addr);
}

void x300_impl::set_mb_eeprom(i2c_iface::sptr i2c, const mboard_eeprom_t &mb_eeprom)
{
    i2c_iface::sptr eeprom16 = i2c->eeprom16();
    mb_eeprom.commit(*eeprom16, "X300");
}

/***********************************************************************
 * front-panel GPIO
 **********************************************************************/

boost::uint32_t x300_impl::get_fp_gpio(gpio_core_200::sptr gpio, const std::string &)
{
    return boost::uint32_t(gpio->read_gpio(dboard_iface::UNIT_RX));
}

void x300_impl::set_fp_gpio(gpio_core_200::sptr gpio, const std::string &attr, const boost::uint32_t value)
{
    if (attr == "CTRL") return gpio->set_pin_ctrl(dboard_iface::UNIT_RX, value);
    if (attr == "DDR") return gpio->set_gpio_ddr(dboard_iface::UNIT_RX, value);
    if (attr == "OUT") return gpio->set_gpio_out(dboard_iface::UNIT_RX, value);
    if (attr == "ATR_0X") return gpio->set_atr_reg(dboard_iface::UNIT_RX, dboard_iface::ATR_REG_IDLE, value);
    if (attr == "ATR_RX") return gpio->set_atr_reg(dboard_iface::UNIT_RX, dboard_iface::ATR_REG_RX_ONLY, value);
    if (attr == "ATR_TX") return gpio->set_atr_reg(dboard_iface::UNIT_RX, dboard_iface::ATR_REG_TX_ONLY, value);
    if (attr == "ATR_XX") return gpio->set_atr_reg(dboard_iface::UNIT_RX, dboard_iface::ATR_REG_FULL_DUPLEX, value);
}

/***********************************************************************
 * claimer logic
 **********************************************************************/

void x300_impl::claimer_loop(wb_iface::sptr iface)
{
    {   //Critical section
        boost::mutex::scoped_lock(claimer_mutex);
        iface->poke32(SR_ADDR(X300_FW_SHMEM_BASE, X300_FW_SHMEM_CLAIM_TIME), time(NULL));
        iface->poke32(SR_ADDR(X300_FW_SHMEM_BASE, X300_FW_SHMEM_CLAIM_SRC), get_process_hash());
    }
    boost::this_thread::sleep(boost::posix_time::milliseconds(1000)); //1 second
}

bool x300_impl::is_claimed(wb_iface::sptr iface)
{
    boost::mutex::scoped_lock(claimer_mutex);

    //If timed out then device is definitely unclaimed
    if (iface->peek32(SR_ADDR(X300_FW_SHMEM_BASE, X300_FW_SHMEM_CLAIM_STATUS)) == 0)
        return false;

    //otherwise check claim src to determine if another thread with the same src has claimed the device
    return iface->peek32(SR_ADDR(X300_FW_SHMEM_BASE, X300_FW_SHMEM_CLAIM_SRC)) != get_process_hash();
}

/***********************************************************************
 * Frame size detection
 **********************************************************************/
x300_impl::frame_size_t x300_impl::determine_max_frame_size(const std::string &addr,
        const frame_size_t &user_frame_size)
{
    udp_simple::sptr udp = udp_simple::make_connected(addr,
            BOOST_STRINGIZE(X300_MTU_DETECT_UDP_PORT));

    std::vector<boost::uint8_t> buffer(std::max(user_frame_size.recv_frame_size, user_frame_size.send_frame_size));
    x300_mtu_t *request = reinterpret_cast<x300_mtu_t *>(&buffer.front());
    static const double echo_timeout = 0.020; //20 ms

    //test holler - check if its supported in this fw version
    request->flags = uhd::htonx<boost::uint32_t>(X300_MTU_DETECT_ECHO_REQUEST);
    request->size = uhd::htonx<boost::uint32_t>(sizeof(x300_mtu_t));
    udp->send(boost::asio::buffer(buffer, sizeof(x300_mtu_t)));
    udp->recv(boost::asio::buffer(buffer), echo_timeout);
    if (!(uhd::ntohx<boost::uint32_t>(request->flags) & X300_MTU_DETECT_ECHO_REPLY))
        throw uhd::not_implemented_error("Holler protocol not implemented");

    size_t min_recv_frame_size = sizeof(x300_mtu_t);
    size_t max_recv_frame_size = user_frame_size.recv_frame_size;
    size_t min_send_frame_size = sizeof(x300_mtu_t);
    size_t max_send_frame_size = user_frame_size.send_frame_size;

    UHD_MSG(status) << "Determining maximum frame size... ";
    while (min_recv_frame_size < max_recv_frame_size)
    {
       size_t test_frame_size = (max_recv_frame_size/2 + min_recv_frame_size/2 + 3) & ~3;

       request->flags = uhd::htonx<boost::uint32_t>(X300_MTU_DETECT_ECHO_REQUEST);
       request->size = uhd::htonx<boost::uint32_t>(test_frame_size);
       udp->send(boost::asio::buffer(buffer, sizeof(x300_mtu_t)));

       size_t len = udp->recv(boost::asio::buffer(buffer), echo_timeout);

       if (len >= test_frame_size)
           min_recv_frame_size = test_frame_size;
       else
           max_recv_frame_size = test_frame_size - 4;
    }

    if(min_recv_frame_size < IP_PROTOCOL_MIN_MTU_SIZE-IP_PROTOCOL_UDP_PLUS_IP_HEADER) {
        throw uhd::runtime_error("System receive MTU size is less than the minimum required by the IP protocol.");
    }

    while (min_send_frame_size < max_send_frame_size)
    {
        size_t test_frame_size = (max_send_frame_size/2 + min_send_frame_size/2 + 3) & ~3;

        request->flags = uhd::htonx<boost::uint32_t>(X300_MTU_DETECT_ECHO_REQUEST);
        request->size = uhd::htonx<boost::uint32_t>(sizeof(x300_mtu_t));
        udp->send(boost::asio::buffer(buffer, test_frame_size));

        size_t len = udp->recv(boost::asio::buffer(buffer), echo_timeout);
        if (len >= sizeof(x300_mtu_t))
            len = uhd::ntohx<boost::uint32_t>(request->size);

        if (len >= test_frame_size)
            min_send_frame_size = test_frame_size;
        else
            max_send_frame_size = test_frame_size - 4;
    }

    if(min_send_frame_size < IP_PROTOCOL_MIN_MTU_SIZE-IP_PROTOCOL_UDP_PLUS_IP_HEADER) {
        throw uhd::runtime_error("System send MTU size is less than the minimum required by the IP protocol.");
    }

    frame_size_t frame_size;
    // There are cases when NICs accept oversized packets, in which case we'd falsely
    // detect a larger-than-possible frame size. A safe and sensible value is the minimum
    // of the recv and send frame sizes.
    frame_size.recv_frame_size = std::min(min_recv_frame_size, min_send_frame_size);
    frame_size.send_frame_size = std::min(min_recv_frame_size, min_send_frame_size);
    UHD_MSG(status) << frame_size.send_frame_size << " bytes." << std::endl;
    return frame_size;
}

/***********************************************************************
 * compat checks
 **********************************************************************/

void x300_impl::check_fw_compat(const fs_path &mb_path, wb_iface::sptr iface)
{
    boost::uint32_t compat_num = iface->peek32(SR_ADDR(X300_FW_SHMEM_BASE, X300_FW_SHMEM_COMPAT_NUM));
    boost::uint32_t compat_major = (compat_num >> 16);
    boost::uint32_t compat_minor = (compat_num & 0xffff);

    if (compat_major != X300_FW_COMPAT_MAJOR)
    {
        throw uhd::runtime_error(str(boost::format(
            "Expected firmware compatibility number 0x%x, but got 0x%x.%x:\n"
            "The firmware build is not compatible with the host code build.\n"
            "%s"
        ) % int(X300_FW_COMPAT_MAJOR) % compat_major % compat_minor
          % print_images_error()));
    }
    _tree->create<std::string>(mb_path / "fw_version").set(str(boost::format("%u.%u")
                % compat_major % compat_minor));
}

void x300_impl::check_fpga_compat(const fs_path &mb_path, wb_iface::sptr iface)
{
    boost::uint32_t compat_num = iface->peek32(SR_ADDR(SET0_BASE, ZPU_RB_COMPAT_NUM));
    boost::uint32_t compat_major = (compat_num >> 16);
    boost::uint32_t compat_minor = (compat_num & 0xffff);

    if (compat_major != X300_FPGA_COMPAT_MAJOR)
    {
        std::cout << "=========================================================" << std::endl;
        std::cout << "Warning: " << str(boost::format(
            "Expected FPGA compatibility number 0x%x, but got 0x%x.%x:\n"
            "The FPGA build might not compatible with the host code build.\n"
            "%s"
        ) % int(X300_FPGA_COMPAT_MAJOR) % compat_major % compat_minor
          % print_images_error()) << std::endl;
        std::cout << "=========================================================" << std::endl;
        //throw uhd::runtime_error(str(boost::format(
            //"Expected FPGA compatibility number 0x%x, but got 0x%x.%x:\n"
            //"The FPGA build is not compatible with the host code build.\n"
            //"%s"
        //) % int(X300_FPGA_COMPAT_MAJOR) % compat_major % compat_minor
          //% print_images_error()));
    }
    _tree->create<std::string>(mb_path / "fpga_version").set(str(boost::format("%u.%u")
                % compat_major % compat_minor));
}

x300_impl::x300_mboard_t x300_impl::get_mb_type_from_pcie(const std::string& resource, const std::string& rpc_port)
{
    x300_mboard_t mb_type = UNKNOWN;

    //Detect the PCIe product ID to distinguish between X300 and X310
    nirio_status status = NiRio_Status_Success;
    boost::uint32_t pid;
    niriok_proxy::sptr discovery_proxy =
        niusrprio_session::create_kernel_proxy(resource, rpc_port);
    if (discovery_proxy) {
        nirio_status_chain(discovery_proxy->get_attribute(RIO_PRODUCT_NUMBER, pid), status);
        discovery_proxy->close();
        if (nirio_status_not_fatal(status)) {
            //The PCIe ID -> MB mapping may be different from the EEPROM -> MB mapping
            switch (pid) {
                case X300_USRP_PCIE_SSID:
                    mb_type = USRP_X300_MB; break;
                case X310_USRP_PCIE_SSID:
                case X310_2940R_PCIE_SSID:
                case X310_2942R_PCIE_SSID:
                case X310_2943R_PCIE_SSID:
                case X310_2944R_PCIE_SSID:
                case X310_2950R_PCIE_SSID:
                case X310_2952R_PCIE_SSID:
                case X310_2953R_PCIE_SSID:
                case X310_2954R_PCIE_SSID:
                    mb_type = USRP_X310_MB; break;
                default:
                    mb_type = UNKNOWN;      break;
            }
        }
    }

    return mb_type;
}

x300_impl::x300_mboard_t x300_impl::get_mb_type_from_eeprom(const uhd::usrp::mboard_eeprom_t& mb_eeprom)
{
    x300_mboard_t mb_type = UNKNOWN;
    if (not mb_eeprom["product"].empty())
    {
        boost::uint16_t product_num = 0;
        try {
            product_num = boost::lexical_cast<boost::uint16_t>(mb_eeprom["product"]);
        } catch (const boost::bad_lexical_cast &) {
            product_num = 0;
        }

        switch (product_num) {
            //The PCIe ID -> MB mapping may be different from the EEPROM -> MB mapping
            case X300_USRP_PCIE_SSID:
                mb_type = USRP_X300_MB; break;
            case X310_USRP_PCIE_SSID:
            case X310_2940R_PCIE_SSID:
            case X310_2942R_PCIE_SSID:
            case X310_2943R_PCIE_SSID:
            case X310_2944R_PCIE_SSID:
            case X310_2950R_PCIE_SSID:
            case X310_2952R_PCIE_SSID:
            case X310_2953R_PCIE_SSID:
            case X310_2954R_PCIE_SSID:
                mb_type = USRP_X310_MB; break;
            default:
                UHD_MSG(warning) << "X300 unknown product code in EEPROM: " << product_num << std::endl;
                mb_type = UNKNOWN;      break;
        }
    }
    return mb_type;
}
// vim: sw=4 expandtab:<|MERGE_RESOLUTION|>--- conflicted
+++ resolved
@@ -816,7 +816,6 @@
     _tree->access<subdev_spec_t>(mb_path / "rx_subdev_spec").set(rx_fe_spec);
     _tree->access<subdev_spec_t>(mb_path / "tx_subdev_spec").set(tx_fe_spec);
 
-<<<<<<< HEAD
     UHD_MSG(status) << "Initializing clock and PPS references..." << std::endl;
     //Set to the GPSDO if installed
     if (mb.gps and mb.gps->gps_detected())
@@ -884,9 +883,7 @@
         UHD_MSG(status) << "* " << this_block->get_block_id() << std::endl;
     }
     //////////////// RFNOC /////////////////
-=======
     mb.initialization_done = true;
->>>>>>> 864f84b5
 }
 
 x300_impl::~x300_impl(void)
